'use strict';

const Schmervice = require('schmervice');
const isNull = v => v === null || v === undefined;

module.exports = class DisplayService extends Schmervice.Service {
  constructor(...args) {
    super(...args);
  }

  /**
   * Format raw user data in secure way
   * @param {Object} user User object
   * @returns {object} Secure object
   */
  user (user) {
    const object = {
      id: user.id,
      name: user.name,
      avatar: !isNull(user.avatar) ? user.avatar: undefined,
<<<<<<< HEAD
      avatarSet: !isNull(user.avatar_set) ? user.avatar_set : undefined,
      avatarFileId: !isNull(user.avatar_file_id) ? user.avatar_file_id : undefined,
      email: user.email,
=======
>>>>>>> 3d860148
      createdAt: user.created_at,
      updatedAt: user.updated_at,
      isEmailVerified: user.is_email_verified
    };
    if (user.email) {
      object.email = user.email;
    }
    return object;
  }

  /**
   * Format raw user data in secure way and add confidential data to id
   * @param {object} userData User object
   * @returns {object} Secure object with confidential data
   */
  userWithConfidentialData(userData) {
    const tmpUser = this.user(userData);
    tmpUser.socialAuth = {};
    if (!userData.auth) {
      return tmpUser;
    }
    if (userData.auth.facebook) {
      tmpUser.socialAuth.facebook = {
        id: userData.auth.facebook.id
      };
    }
    if (userData.auth.google) {
      tmpUser.socialAuth.google = {
        id: userData.auth.google.id
      };
    }
    if (userData.auth.slack) {
      tmpUser.socialAuth.slack = {
        id: userData.auth.slack.id
      };
    }
    return tmpUser;
  }

  /**
   * Returns formatted user object with online status
   * @param {Object} user User object
   */
  fullWorkspaceStateUser(user) {
    const result = this.user(user);
    result.onlineStatus = user.onlineStatus;
    result.timeZone = user.timeZone;
    result.role = user.role;
    return result;
  }

  /**
   * Format raw workspace data in secure way
   * @param {object} workspace Workspace object
   * @param {object} relation Relation object
   * @returns {object} Secure object
   */
  workspaceForUser(workspace, relation) {
    return {
      id: workspace.id,
      name: workspace.name,
      avatar: !isNull(workspace.avatar) ? workspace.avatar: undefined,
      createdAt: workspace.created_at,
      updatedAt: workspace.updated_at,
      userRelation: {
        role: relation.role
      }
    };
  }

  /**
   * Returns secure object info of workspace
   * @param {object} info Workspace object
   */
  workspace(info) {
    return {
      id: info.id,
      name: info.name,
      avatar: !isNull(info.avatar) ? info.avatar : undefined,
      createdAt: info.created_at,
      updatedAt: info.updated_at
    };
  }

  /**
   * Format raw channel data in secure way
   * @param {object} channel Channel object
   * @returns {object} Formatted channel info
   */
  channel(channel) {
    const result = {
      id: channel.id,
      name: channel.name,
      description: !isNull(channel.description) ? channel.description : undefined,
      creatorId: channel.creator_id,
      isPrivate: channel.is_private,
      createdAt: channel.created_at,
      updatedAt: channel.updated_at
    };
    if (channel.is_tmp) {
      if (!isNull(channel.tmp_active_until)) {
        result.expiredAt = channel.tmp_active_until;
      }
      result.isTemporary = true;
    } else {
      result.isTemporary = false;
    }
    return result;
  }

  /**
   * Format raw channel data and add user token
   * @param {object} channel Channel object
   */
  channelForUser(channel) {
    const formatted = this.channel(channel);
    return {
      ...formatted,
      userRelation: {
        role: channel.role
      },
      users: channel.users
    };
  }
};<|MERGE_RESOLUTION|>--- conflicted
+++ resolved
@@ -18,12 +18,9 @@
       id: user.id,
       name: user.name,
       avatar: !isNull(user.avatar) ? user.avatar: undefined,
-<<<<<<< HEAD
       avatarSet: !isNull(user.avatar_set) ? user.avatar_set : undefined,
       avatarFileId: !isNull(user.avatar_file_id) ? user.avatar_file_id : undefined,
       email: user.email,
-=======
->>>>>>> 3d860148
       createdAt: user.created_at,
       updatedAt: user.updated_at,
       isEmailVerified: user.is_email_verified
