'use strict';

const errorMessages = {
  // Universal error messages
  accessTokenExpired: 'Access token is expired',
  accessDenied: 'Access denied',
  notFound: 'Not found',

  // Leave channel
  activeConversation: 'Active conversation',
  
  // Unselect channel
  channelNotSelected: 'Channel not selected',
  channelSelectedByAnotherDevice: 'Channel selected by another device',

  // Auth by link
  authLinkInvalid: 'Auth link is not valid',

  // Change online status
  socketNotFound: 'Socket not found',

  // Refresh token
  credentialsAreInvalid: 'Credentials are invalid',
  refreshTokenExpired: 'Refresh token is expired',

  // Sign in
  emailOrPasswordAreInvalid: 'Email or password are invalid',

  // Sign up
  emailExists: 'A user with that email address has already signed up',

  // Email verification
  verificationCodeIsNotValid: 'Verification code is not valid',

  // Upload an avatar
  mediaTypeNotSupported: 'Unsupported Media Type',
  downloadImageError: 'Cannot download image from url',
  fileNotFound: 'File is not found',
  limitReached: 'The limit of uploaded files is reached',

  // Send message
  userNotConnected: 'User is not connected',
  messageNotFound: 'Message not found',

  // Update media statae
  unknowConnection: 'Unknow socket connection',
  connectionNotInChannel: 'Socket connection not in a channel',

<<<<<<< HEAD
  // update profile errors
  imageFileNotFound: 'Image file not found',
  haventAccessToFile: 'You have not access to the file',
  fileShouldBeAvatar: 'The provided file is not avatar',
=======
  // check permissions
  checkPermissionError: 'Bad data for checking permissions',
  
  // Mute for all
  notInChannel: 'Users are not in the same channel'
>>>>>>> ad8a0743
};

module.exports = errorMessages;<|MERGE_RESOLUTION|>--- conflicted
+++ resolved
@@ -46,18 +46,16 @@
   unknowConnection: 'Unknow socket connection',
   connectionNotInChannel: 'Socket connection not in a channel',
 
-<<<<<<< HEAD
   // update profile errors
   imageFileNotFound: 'Image file not found',
   haventAccessToFile: 'You have not access to the file',
   fileShouldBeAvatar: 'The provided file is not avatar',
-=======
+
   // check permissions
   checkPermissionError: 'Bad data for checking permissions',
   
   // Mute for all
-  notInChannel: 'Users are not in the same channel'
->>>>>>> ad8a0743
+  notInChannel: 'Users are not in the same channel',
 };
 
 module.exports = errorMessages;