'use strict';

const DISCONNECT_TIMEOUT_IN_CHANNEL = process.env.DISCONNECT_TIMEOUT_IN_CHANNEL
  ? parseInt(process.env.DISCONNECT_TIMEOUT)
  : 60000;
const DISCONNECT_TIMEOUT = process.env.DISCONNECT_TIMEOUT
  ? parseInt(process.env.DISCONNECT_TIMEOUT, 10)
  : 5000;

const eventNames = require('../event_names');

/**
 * Returns handler-function for "disconnect" event from client
 * 
 * Deletes socket id from sockets storage
 */
module.exports = (socket, io) => {
  return async function disconnectHandler (reason) {
    if (!socket.userId) return;

    console.log(`[${socket.id}, ${socket.uniqueName}]: Socket disconnected for ${reason}`);

    const {
      connectionService,
    } = socket.server.services();

    const conn = await connectionService.getConnection(socket.id);

    if (!conn) {
      socket.conn.removeAllListeners();
      socket.removeAllListeners();
      return;
    }

    if (conn.channelId) {
      // notify all users from that conversation about user reconnecting
      console.log(`Emit conversation-broadcast in ${conn.channelId}`);
      io
        .to(eventNames.rooms.conversationRoom(conn.channelId))
        .emit(eventNames.socket.conversationBroadcast, {
          action: 'socket-reconnecting',
          userId: conn.userId,
          data: true,
        });
      console.log(`[${socket.id}, ${socket.uniqueName}]: Reconnecting true`);
    }

    const disconnectTimeout = conn.channelId ? DISCONNECT_TIMEOUT_IN_CHANNEL : DISCONNECT_TIMEOUT;

    await connectionService.keepConnectionAlive(socket.id, disconnectTimeout);

    setTimeout(async () => {
      try {
<<<<<<< HEAD
        await connectionService.disconnect(socket.id);

        if (conn.channelId) {
          io
            .to(eventNames.rooms.conversationRoom(conn.channelId))
            .emit(eventNames.socket.conversationBroadcast, {
              action: 'socket-reconnecting',
              userId: conn.userId,
              data: false,
            });
=======
        const deleted = await connectionService.disconnect(socket.id);
        if (deleted) {
          console.log(`[${socket.id}, ${socket.uniqueName}]: Connection deleted`);
>>>>>>> 3720bb45
        }
      } catch (e) {
        console.error('Process disconnect: timeout error', e);
      }
    }, disconnectTimeout);
    
    if (reason !== 'transport close' && reason !== 'client namespace disconnect') {
      console.log(`User ${socket.userId} is disconnected because of "${reason}"`);
    }

    socket.conn.removeAllListeners();
    socket.removeAllListeners();
  };
};<|MERGE_RESOLUTION|>--- conflicted
+++ resolved
@@ -51,8 +51,10 @@
 
     setTimeout(async () => {
       try {
-<<<<<<< HEAD
-        await connectionService.disconnect(socket.id);
+        const deleted = await connectionService.disconnect(socket.id);
+        if (deleted) {
+          console.log(`[${socket.id}, ${socket.uniqueName}]: Connection deleted`);
+        }
 
         if (conn.channelId) {
           io
@@ -62,11 +64,7 @@
               userId: conn.userId,
               data: false,
             });
-=======
-        const deleted = await connectionService.disconnect(socket.id);
-        if (deleted) {
-          console.log(`[${socket.id}, ${socket.uniqueName}]: Connection deleted`);
->>>>>>> 3720bb45
+          console.log(`[${socket.id}, ${socket.uniqueName}]: Reconnected false`);
         }
       } catch (e) {
         console.error('Process disconnect: timeout error', e);
