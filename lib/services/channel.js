--- conflicted
+++ resolved
@@ -288,11 +288,7 @@
       const channel = await chdb.getChannelById(channelId);
 
       // удаляем канал, если он был временный
-<<<<<<< HEAD
-      if (channel.is_tmp) {
-=======
       if (channel && channel.is_tmp) {
->>>>>>> cafc7f7b
         // если указано время жизни, удаляем только если просрочился
         if (channel.tmp_active_until) {
           const now = new Date();
