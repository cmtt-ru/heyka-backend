--- conflicted
+++ resolved
@@ -34,14 +34,13 @@
   'updated_at',
   'created_at',
   {
-<<<<<<< HEAD
     name: 'invite_id',
     def: null,
-=======
+  },
+  {
     name: 'app_settings',
     def: {},
     mod: ':json',
->>>>>>> 04755345
   },
   {
     name: 'auth',
