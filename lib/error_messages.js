'use strict';

const errorMessages = {
  // Universal error messages
  accessTokenExpired: 'Access token is expired',
  accessDenied: 'Access denied',
  notFound: 'Not found',
  internalError: 'Internal error',

  // Leave channel
  activeConversation: 'Active conversation',
  
  // Unselect channel
  channelNotSelected: 'Channel not selected',
  channelSelectedByAnotherDevice: 'Channel selected by another device',

  // Auth by link
  authLinkInvalid: 'Auth link is not valid',

  // Change online status
  socketNotFound: 'Socket not found',

  // Refresh token
  credentialsAreInvalid: 'Credentials are invalid',
  refreshTokenExpired: 'Refresh token is expired',

  // Sign in
  emailOrPasswordAreInvalid: 'Email or password are invalid',

  // Sign up
  emailExists: 'A user with that email address has already signed up',

  // Email verification
  verificationCodeIsNotValid: 'Verification code is not valid',

  // Upload an avatar
  mediaTypeNotSupported: 'Unsupported Media Type',
  downloadImageError: 'Cannot download image from url',
  fileNotFound: 'File is not found',
  limitReached: 'The limit of uploaded files is reached',

  // Send message
  userNotConnected: 'User is not connected',
  messageNotFound: 'Message not found',

  // Update media statae
  unknowConnection: 'Unknow socket connection',
  connectionNotInChannel: 'Socket connection not in a channel',

  // update profile errors
  imageFileNotFound: 'Image file not found',
  haventAccessToFile: 'You have not access to the file',
  fileShouldBeAvatar: 'The provided file is not avatar',

  // check permissions
  checkPermissionError: 'Bad data for checking permissions',
  
  // Mute for all
  notInChannel: 'Users are not in the same channel',
<<<<<<< HEAD
=======

  // social auth
  serviceAlreadyAttached: 'You have already attached an account from that external service',
  alreadyAttachedAnotherUser: 'That external account has been attached to another user',
  accountAlreadyAttached: 'You already attached that external account',
  serviceNotAttached: 'That external service is not attached',
>>>>>>> 3d860148
};

module.exports = errorMessages;<|MERGE_RESOLUTION|>--- conflicted
+++ resolved
@@ -57,15 +57,12 @@
   
   // Mute for all
   notInChannel: 'Users are not in the same channel',
-<<<<<<< HEAD
-=======
 
   // social auth
   serviceAlreadyAttached: 'You have already attached an account from that external service',
   alreadyAttachedAnotherUser: 'That external account has been attached to another user',
   accountAlreadyAttached: 'You already attached that external account',
   serviceNotAttached: 'That external service is not attached',
->>>>>>> 3d860148
 };
 
 module.exports = errorMessages;