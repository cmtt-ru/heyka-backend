--- conflicted
+++ resolved
@@ -972,7 +972,6 @@
   }
 
   /**
-<<<<<<< HEAD
    * start loop for gathering janus stats
    */
   async initMonitoringLoop(workspaceId) {
@@ -1018,7 +1017,9 @@
       }
       processing = false;
     }, SNAPSHOT_INTERVAL);
-=======
+  }
+  
+  /*
    * Detach slack from workspace
    * @param {string} workspaceId
    */
@@ -1029,6 +1030,5 @@
     await wdb.updateWorkspace(workspaceId, {
       slack: {}
     });
->>>>>>> 84bbb515
   }
 };