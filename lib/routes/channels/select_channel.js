'use strict';

const Helpers = require('../helpers');
const Boom = require('@hapi/boom');
const Joi = require('@hapi/joi');
const schemas = require('../../schemas');
const errorMessages = require('../../error_messages');

const responseSchema = Joi.object({
  connectionOptions: {
    janusServerUrl: Joi.string().uri().required(),
    janusAuthToken: Joi.string().required(),
    audioRoomId: Joi.number().required(),
    videoRoomId: Joi.number().required(),
    channelAuthToken: Joi.string().required()
  }
}).label('SelectChannelInfo');

module.exports = Helpers.withDefaults({
  method: 'POST',
  path: '/channels/{channelId}/select',
  options: {
    tags: ['api', 'channels'],
    description: 'Select a certain channel',
    validate: {
      query: Joi.object({
        socketId: Joi.string().required()
      }),
      payload: schemas.userMediaState
    },
    response: {
      status: {
        200: responseSchema,
        403: Joi.any().example(Boom.forbidden(errorMessages.accessDenied).output.payload)
          .description('User hasn\'t access to the channel')
      },
      failAction: 'error',
    }
  },
  handler: async (request, h) => {
    const {
      channelService
    } = request.services();
    const { userId } = request.auth.credentials;
    const { channelId } = request.params;
    const { socketId } = request.query;
    
    try {
      const canSelect = await channelService.canSelectChannel(channelId, userId);

      if (!canSelect) {
        return Boom.forbidden(errorMessages.accessDenied);
      }

      const janusOpts = await channelService.selectChannel(channelId, userId, socketId, request.payload);

      const result = {
        connectionOptions: {
<<<<<<< HEAD
          janusServerUrl: workspaceWithRelation.janus.public_url,
          janusAuthToken: workspaceWithRelation.janus_auth_token,
          audioRoomId: channelWithRelation.janus.audioRoomId,
          videoRoomId: channelWithRelation.janus.videoRoomId,
          channelAuthToken: channelWithRelation.janus_auth_token
=======
          janusServerUrl: janusOpts.url,
          janusAuthToken: janusOpts.serverAuthToken,
          audioRoomId: janusOpts.audioRoomId,
          videoRoomId: janusOpts.videoRoomId,
          channelAuthToken: janusOpts.channelAuthToken
>>>>>>> bda1f3c8
        }
      };
      return result;
    } catch (e) {
      request.log(['debug-error'], 'Error on select channel by user: ' + e + e.stack);
      return Boom.internal();
    }
  }
});<|MERGE_RESOLUTION|>--- conflicted
+++ resolved
@@ -56,19 +56,11 @@
 
       const result = {
         connectionOptions: {
-<<<<<<< HEAD
-          janusServerUrl: workspaceWithRelation.janus.public_url,
-          janusAuthToken: workspaceWithRelation.janus_auth_token,
-          audioRoomId: channelWithRelation.janus.audioRoomId,
-          videoRoomId: channelWithRelation.janus.videoRoomId,
-          channelAuthToken: channelWithRelation.janus_auth_token
-=======
           janusServerUrl: janusOpts.url,
           janusAuthToken: janusOpts.serverAuthToken,
           audioRoomId: janusOpts.audioRoomId,
           videoRoomId: janusOpts.videoRoomId,
           channelAuthToken: janusOpts.channelAuthToken
->>>>>>> bda1f3c8
         }
       };
       return result;
