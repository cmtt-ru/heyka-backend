--- conflicted
+++ resolved
@@ -7,11 +7,5 @@
 
 .werf_secret_key
 
-<<<<<<< HEAD
 *.heapsnapshot
-*.log
-=======
-# appmetrics logs
-*.log
-*.heapsnapshot
->>>>>>> 005e860f
+*.log