'use strict';

const errorMessages = {
  // Universal error messages
  accessTokenExpired: 'Access token is expired',
  accessDenied: 'Access denied',
  notFound: 'Not found',
  internalError: 'Internal error',

  // Leave channel
  activeConversation: 'Active conversation',

  // select channel
  channelAlreadySelected: 'Channel already selected',
  
  // Unselect channel
  channelNotSelected: 'Channel not selected',
  channelSelectedByAnotherDevice: 'Channel selected by another device',

  // Auth by link
  authLinkInvalid: 'Auth link is not valid',

  // Change online status
  socketNotFound: 'Socket not found',

  // Refresh token
  credentialsAreInvalid: 'Credentials are invalid',
  refreshTokenExpired: 'Refresh token is expired',

  // Sign in
  emailOrPasswordAreInvalid: 'Email or password are invalid',

  // Sign up
  emailExists: 'A user with that email address has already signed up',

  // Email verification
  verificationCodeIsNotValid: 'Verification code is not valid',

  // Upload an avatar
  mediaTypeNotSupported: 'Unsupported Media Type',
  downloadImageError: 'Cannot download image from url',
  fileNotFound: 'File is not found',
  limitReached: 'The limit of uploaded files is reached',

  // Send message
  userNotConnected: 'User is not connected',
  messageNotFound: 'Message not found',

  // Update media statae
  unknowConnection: 'Unknow socket connection',
  connectionNotInChannel: 'Socket connection not in a channel',

  // update profile errors
  imageFileNotFound: 'Image file not found',
  haventAccessToFile: 'You have not access to the file',
  fileShouldBeAvatar: 'The provided file is not avatar',
  emailAlreadyInUse: 'The email address is already in use',

  // check permissions
  checkPermissionError: 'Bad data for checking permissions',

  // reset password
  tokenIsInvalid: 'Token is invalid',
  
  // Mute for all
  notInChannel: 'Users are not in the same channel',

  // social auth
  serviceAlreadyAttached: 'You have already attached an account from that external service',
  alreadyAttachedAnotherUser: 'That external account has been attached to another user',
  accountAlreadyAttached: 'You already attached that external account',
  serviceNotAttached: 'That external service is not attached',
  lastLoginMethod: 'Can\'t detach social account because it is the latest login method',

  // delete account
  invalidPassword: 'Invalid password',
  cannotDeleteAdminUser: 'You can not delete account while you have admin rights in at least one workspace',

<<<<<<< HEAD
  // User in channel
  userInChannel: 'User in channel'
=======
  // limit for channel members
  limitExceeded: 'Too many members in the channel',
>>>>>>> cc98d344
};

module.exports = errorMessages;<|MERGE_RESOLUTION|>--- conflicted
+++ resolved
@@ -76,13 +76,11 @@
   invalidPassword: 'Invalid password',
   cannotDeleteAdminUser: 'You can not delete account while you have admin rights in at least one workspace',
 
-<<<<<<< HEAD
   // User in channel
-  userInChannel: 'User in channel'
-=======
+  userInChannel: 'User in channel',
+  
   // limit for channel members
   limitExceeded: 'Too many members in the channel',
->>>>>>> cc98d344
 };
 
 module.exports = errorMessages;