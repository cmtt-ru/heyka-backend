--- conflicted
+++ resolved
@@ -5,15 +5,11 @@
 import { errorMessages } from './errors/types';
 import { handleError } from './errors';
 import { updateTokens, checkAndRefreshTokens } from './tokens';
-import axios from 'axios';
 
 if (IS_DEV) {
   axios.defaults.baseURL = process.env.VUE_APP_DEV_URL;
-<<<<<<< HEAD
-=======
 } else {
   axios.defaults.baseURL = process.env.VUE_APP_PROD_URL;
->>>>>>> ec01a0be
 }
 
 /**
