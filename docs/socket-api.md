# Socket API

Сокет-сервер реализован с помощью библиотеки [socket.io](https://socket.io), поэтому для подключения рекомендуется использовать эту же библиотеку на клиенте.

# Терминология

Web-socket события клиента, на которые подписывается сервер, задокументированы следующим образом:

```
socket.emit(eventName, {
  // Описание формата данных
  field1: String,
  field2: Number,
  fieldN: Boolean
})
```

А так - события сервера, на которые клиент может подписаться:

```
socket.on(eventName, data => {
  // data.field1: {String} Описание поля
  // data.field2: {Number} Описание
  // data.fieldN: {Array<Number>}
})
```

# Аутентификация

Просто подключиться к сокет-серверу недостаточно. Прежде чем клиент сможет получать\посылать события на сервер, подключение должно аутентифицироваться. Чтобы осуществить процедуру, нужно послать событие следующего формата:

```
socket.emit('auth', {
  transaction: String, // Уникальная строка, опционально
  token: String, // Access token, который клиент получил после аутентификации на сервере
  workspaceId: String, // Workspace id на события которого подписывается подключение
  onlineStatus: Enum['online', 'idle', 'offline'] // опционально, по умолчанию - 'online'
})
```

Индикатором того, что сокет теперь связан с аккаунтом пользователя, служит событие

```
socket.on('auth-success', data => {
  // data.transaction: {String} уникальная сторока, переданная с событием "auth"
  // data.userId: {String} id пользователя, который аутентифицирован
})
```

В случае неудачной аутентификации будет возвращена ошибка по схеме, описанной в разделе [ошибки](#ошибки)

# Ошибки

Клиент, вызывая событие, в объекте с данными может передать свойство `transaction` - произвольную строчку. Если в процессе обработки этого события произойдет ошибка, сервер сгенерирует два события в ответ:

```
socket.on('socket-api-error', error => {
  // error.event: {String} Название события, при обработке которого произошла ошибка
  // error.message: {String} Описание ошибки
})
```

```
let transaction = "..." // Уникальная строка, переданная в событии (например, в событии "auth")
socket.on(`socket-api-error-${transaction}`, error => {
  // error.message: {String} Текстовое описание ошибки
})
```

Таким образом, клиент может генерировать события, передавая с ним значение `transaction` и подписываться на событие `socket-api-error-${transaction}`, чтобы узнать об ошибке. Также клиент может слушать все ошибки, которые возникли при обработки событий с данного конкретного клиента, подписавшись на `socket-api-error`.

# События сервера

Чтобы сервер посылал нижеприведенные события, нужно для начала [аутентифицировать](#аутентификация) сокет соединение.

## Каналы

### channel-created (канал создан)

```
socket.on('channel-created', data => {
  // data.channelId: {string} Id созданного канала
})
```

Подробную информацию о канале нужно запросить отдельно, потому что оповещение о созданном канале рассылается всем пользователям вокрспейса, но канал может быть приватный и не все пользователи имеют к нему доступ

### channel-deleted (канал удалён)

```
socket.on('channel-deleted', data => {
  // data.channelId: {string} Id удалённого канала
})
```

## Пользователи

### user-joined (новый пользователь в воркспейсе)

```
socket.on('user-joined', data => {
  // data.user: {UserSchema} Объект с информацией о новом пользователе
})
```

### user-leaved-workspace (пользователь покинул воркспейс)

```
socket.on('user-leaved-workspace', data => {
  // data.userId: {String} id покинувшего воркспейс пользователя
})
```

### user-updated (обновление профиля пользователя)

```
socket.on('user-updated', data => {
  // data.user: {UserSchame} обновленное состояние пользователя
})
```

### user-selected-channel (юзер вошёл в канал)

```
socket.on('user-selected-channel', data => {
  // data.userId: {string} id пользователя
  // data.channelId: {string} id канала
  // data.userMediaState: {UserMediaStateSchema} состояние медиа пользователя
  // data.socketId: {string} socket id девайса, с которого был переключен канал
})
```

### user-unselected-channel (юзер вышел из канала)

```
socket.on('user-unselected-channel', data => {
  // data.userId: {string} id пользователя
  // data.channelId: {string} id канала
  // data.socketId: {string} socket id девайса, с которого был переключен канал
})
```

### user-changed-device (активный разговор на другом устройстве)

Если пользователь был в канале на одном устройстве, а затем присоединился к каналу в другом устройстве, то все клиенты пользователя получают сообщение о том, что девайс изменен. И тот клиент, который сейчас неактивен, но находится в активном разговоре - отсоединятся от Janus сервера

```
socket.on('user-changed-device', data => {
  // data: null
})
```

### online-status-updated (новый онлайн-статус пользователя)

```
socket.on('online-status-updated', data => {
  // data.userId: {string} id пользователя
  // data.onlineStatus: {Enum['online', 'idle', 'offline']}
})
```

### media-state-updated (обновление медиа-состояния пользователя)

```
socket.on('media-state-updated', data => {
  // data.userId: {string} id пользователя
  // data.userMediaState: {UserMediaStateSchema} состояние медиа пользователя
  // data.channelId: {string} id канала, в котором сейчас находится пользователь
})
```

## Пуши


### invite (новое приглашение в канал)

```
<<<<<<< HEAD
socket.on('message', data => {
  // data.messageId: {uuid} Уникальный идентификатор сообщения (для ответа на него, например)
  // data.isResponseNeeded: {boolean} Нужен ли ответ по этому сообщению
  // data.userId: {uuid} Кто отправил сообщение
  // data.workspaceId: {uuid} К какому workspace имеет отношение сообщение
  // data.channelId: {uuid} К какому каналу имеет отношение сообщение
=======
socket.on('invite', data => {
  // data.inviteId: {uuid} Уникальный идентификатор инвайта (для ответа на него, например)
  // data.isResponseNeeded: {boolean} Нужен ли ответ по этому инвайту
  // data.userId: {uuid} Кто отправил инвайт
  // data.workspaceId: {uuid} К какому workspace имеет отношение инвайт
  // data.channelId: {uuid} К какому каналу имеет отношение инвайт
>>>>>>> cafc7f7b
  // data.message: {object} Произвольный JS-объект
})
```

### invite-response (ответ на инвайт)
```
socket.on('invite-response', data => {
  // data.inviteId: {uuid} Уникальный идентификатор сообщения, на который пришел ответ
  // data.userId: {uuid} Кто ответил
  // data.response: {object} Произвольный JS-объект
})
```

<<<<<<< HEAD
### message-cancelled (определенное сообщение было отменено)
```
socket.on('message-cancelled', data => {
  // data.messageId: {uuid} Уникальный идентификатор сообщения, которое было отменено
=======
### invite-cancelled (определенный инвайт был отменен)
```
socket.on('invite-cancelled', data => {
  // data.inviteId: {uuid} Уникальный идентификатор сообщения, которое было отменено
>>>>>>> cafc7f7b
})
```<|MERGE_RESOLUTION|>--- conflicted
+++ resolved
@@ -175,21 +175,12 @@
 ### invite (новое приглашение в канал)
 
 ```
-<<<<<<< HEAD
-socket.on('message', data => {
-  // data.messageId: {uuid} Уникальный идентификатор сообщения (для ответа на него, например)
-  // data.isResponseNeeded: {boolean} Нужен ли ответ по этому сообщению
-  // data.userId: {uuid} Кто отправил сообщение
-  // data.workspaceId: {uuid} К какому workspace имеет отношение сообщение
-  // data.channelId: {uuid} К какому каналу имеет отношение сообщение
-=======
 socket.on('invite', data => {
   // data.inviteId: {uuid} Уникальный идентификатор инвайта (для ответа на него, например)
   // data.isResponseNeeded: {boolean} Нужен ли ответ по этому инвайту
   // data.userId: {uuid} Кто отправил инвайт
   // data.workspaceId: {uuid} К какому workspace имеет отношение инвайт
   // data.channelId: {uuid} К какому каналу имеет отношение инвайт
->>>>>>> cafc7f7b
   // data.message: {object} Произвольный JS-объект
 })
 ```
@@ -203,16 +194,9 @@
 })
 ```
 
-<<<<<<< HEAD
-### message-cancelled (определенное сообщение было отменено)
-```
-socket.on('message-cancelled', data => {
-  // data.messageId: {uuid} Уникальный идентификатор сообщения, которое было отменено
-=======
 ### invite-cancelled (определенный инвайт был отменен)
 ```
 socket.on('invite-cancelled', data => {
   // data.inviteId: {uuid} Уникальный идентификатор сообщения, которое было отменено
->>>>>>> cafc7f7b
 })
 ```