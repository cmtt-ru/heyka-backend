--- conflicted
+++ resolved
@@ -585,200 +585,7 @@
     });
   });
 
-<<<<<<< HEAD
-  describe('POST /reset-password/init', () => {
-    describe('Reset password, init process', () => {
-      it('Valid email: should return 200 OK, email should be sent', async () => {
-        const {
-          userService,
-          userDatabaseService: udb
-        } = server.services();
-        const userInfo = {
-          name: 'test',
-          email: 'testEmail@mail.ru',
-        };
-        const user = await userService.signup(userInfo);
-        await udb.updateUser(user.id, { is_email_verified: true });
-        const response = await server.inject({
-          method: 'POST',
-          url: `/reset-password/init`,
-          payload: {
-            email: 'testEmail@mail.ru'
-          }
-        });
-        expect(response.statusCode).equals(200);
-        expect(response.payload).equals('ok');
-        expect(stubbedMethods.sendResetPasswordToken.calledOnce).true();
-        const args = stubbedMethods.sendResetPasswordToken.args[0][0];
-        expect(args[0].id).equals(user.id);
-      });
-      it('Email not found: should return 200 OK, email should not be sent', async () => {
-        const {
-          userService,
-          userDatabaseService: udb
-        } = server.services();
-        const userInfo = {
-          name: 'test',
-          email: 'testEmail@mail.ru',
-        };
-        const user = await userService.signup(userInfo);
-        await udb.updateUser(user.id, { is_email_verified: true });
-        const response = await server.inject({
-          method: 'POST',
-          url: `/reset-password/init`,
-          payload: {
-            email: 'another.email@mail.ru'
-          }
-        });
-        expect(response.statusCode).equals(200);
-        expect(response.payload).equals('ok');
-        expect(stubbedMethods.sendResetPasswordToken.calledOnce).false();
-      });
-      it('Email not verified: should return 200 OK, email should not be sent', async () => {
-        const {
-          userService,
-        } = server.services();
-        const userInfo = {
-          name: 'test',
-          email: 'testEmail@mail.ru',
-        };
-        await userService.signup(userInfo);
-        const response = await server.inject({
-          method: 'POST',
-          url: `/reset-password/init`,
-          payload: {
-            email: 'another.email@mail.ru'
-          }
-        });
-        expect(response.statusCode).equals(200);
-        expect(response.payload).equals('ok');
-        expect(stubbedMethods.sendResetPasswordToken.calledOnce).false();
-      });
-    });
-  });
-
-  describe('POST /reset-password', () => {
-    describe('Init process, reset password', () => {
-      it('should return "ok" and change password', async () => {
-        const {
-          userService,
-          userDatabaseService: udb
-        } = server.services();
-        const userInfo = {
-          name: 'test',
-          email: 'admin@mail.ru',
-        };
-        const user = await userService.signup(userInfo);
-        await udb.updateUser(user.id, { is_email_verified: true });
-        const response = await server.inject({
-          method: 'POST',
-          url: `/reset-password/init`,
-          payload: {
-            email: 'admin@mail.ru'
-          }
-        });
-        expect(response.statusCode).equals(200);
-        expect(response.payload).equals('ok');
-        expect(stubbedMethods.sendResetPasswordToken.calledOnce).true();
-        const args = stubbedMethods.sendResetPasswordToken.args[0][0];
-        expect(args[0].id).equals(user.id);
-        
-        const token = args[1];
-
-        const response2 = await server.inject({
-          method: 'POST',
-          url: '/reset-password',
-          payload: {
-            token,
-            password: 'new-password'
-          }
-        });
-        expect(response2.statusCode).equals(200);
-
-        // try signin with new password
-        await userService.signin({
-          email: 'admin@mail.ru',
-          password: 'new-password'
-        });
-      });
-    });
-    describe('Init process, reset password', () => {
-      it('Simulate a day spent, should return invalid token', async () => {
-        const {
-          userService,
-          userDatabaseService: udb
-        } = server.services();
-        const userInfo = {
-          name: 'test',
-          email: 'admin@mail.ru',
-          password: 'old-password',
-        };
-        const user = await userService.signup(userInfo);
-        await udb.updateUser(user.id, { is_email_verified: true });
-        const response = await server.inject({
-          method: 'POST',
-          url: `/reset-password/init`,
-          payload: {
-            email: 'admin@mail.ru'
-          }
-        });
-        expect(response.statusCode).equals(200);
-        expect(response.payload).equals('ok');
-        expect(stubbedMethods.sendResetPasswordToken.calledOnce).true();
-        const args = stubbedMethods.sendResetPasswordToken.args[0][0];
-        expect(args[0].id).equals(user.id);
-        
-        const token = args[1];
-
-        MockDate.set(Date.now() + 24 * 60 * 60 * 1000 + 1);
-        const response2 = await server.inject({
-          method: 'POST',
-          url: '/reset-password',
-          payload: {
-            token,
-            password: 'new-password'
-          }
-        });
-        MockDate.reset();
-        expect(response2.statusCode).equals(400);
-      
-
-        // try signin with old password
-        await userService.signin({
-          email: 'admin@mail.ru',
-          password: 'old-password',
-        });
-      });
-    });
-  });
-
-  describe('GET /check-token', () => {
-    it('Check valid token: result=true', async () => {
-      const token = jwt.sign({ data: 'somedata' }, config.jwt_secret, {
-        expiresIn: 60 // seconds
-      });
-      const response = await server.inject({
-        method: 'GET',
-        url: `/check-token?token=${token}`
-      });
-      expect(response.statusCode).equals(200);
-      const payload = JSON.parse(response.payload);
-      expect(payload.result).true();
-    });
-    it('Check invalid token: result=false', async () => {
-      const token = jwt.sign({ data: 'somedata' }, config.jwt_secret, {
-        expiresIn: 60 // seconds
-      });
-      MockDate.set(Date.now() + 60 * 1000 + 1);
-      const response = await server.inject({
-        method: 'GET',
-        url: `/check-token?token=${token}`
-      });
-      MockDate.reset();
-      expect(response.statusCode).equals(200);
-      const payload = JSON.parse(response.payload);
-      expect(payload.result).false();
-=======
+
   describe('GET /detach-account/{service}', () => {
     describe('Detach external service that was attached', () => {
       it ('Should return OK', async () => {
@@ -843,10 +650,204 @@
         });
         expect(response.statusCode).equals(400);
       });
->>>>>>> 9d1e8895
-    });
-  });
-
+    });
+  });
+  
+  describe('POST /reset-password/init', () => {
+    describe('Reset password, init process', () => {
+      it('Valid email: should return 200 OK, email should be sent', async () => {
+        const {
+          userService,
+          userDatabaseService: udb
+        } = server.services();
+        const userInfo = {
+          name: 'test',
+          email: 'testEmail@mail.ru',
+        };
+        const user = await userService.signup(userInfo);
+        await udb.updateUser(user.id, { is_email_verified: true });
+        const response = await server.inject({
+          method: 'POST',
+          url: `/reset-password/init`,
+          payload: {
+            email: 'testEmail@mail.ru'
+          }
+        });
+        expect(response.statusCode).equals(200);
+        expect(response.payload).equals('ok');
+        expect(stubbedMethods.sendResetPasswordToken.calledOnce).true();
+        const args = stubbedMethods.sendResetPasswordToken.args[0][0];
+        expect(args[0].id).equals(user.id);
+      });
+      it('Email not found: should return 200 OK, email should not be sent', async () => {
+        const {
+          userService,
+          userDatabaseService: udb
+        } = server.services();
+        const userInfo = {
+          name: 'test',
+          email: 'testEmail@mail.ru',
+        };
+        const user = await userService.signup(userInfo);
+        await udb.updateUser(user.id, { is_email_verified: true });
+        const response = await server.inject({
+          method: 'POST',
+          url: `/reset-password/init`,
+          payload: {
+            email: 'another.email@mail.ru'
+          }
+        });
+        expect(response.statusCode).equals(200);
+        expect(response.payload).equals('ok');
+        expect(stubbedMethods.sendResetPasswordToken.calledOnce).false();
+      });
+      it('Email not verified: should return 200 OK, email should not be sent', async () => {
+        const {
+          userService,
+        } = server.services();
+        const userInfo = {
+          name: 'test',
+          email: 'testEmail@mail.ru',
+        };
+        await userService.signup(userInfo);
+        const response = await server.inject({
+          method: 'POST',
+          url: `/reset-password/init`,
+          payload: {
+            email: 'another.email@mail.ru'
+          }
+        });
+        expect(response.statusCode).equals(200);
+        expect(response.payload).equals('ok');
+        expect(stubbedMethods.sendResetPasswordToken.calledOnce).false();
+      });
+    });
+  });
+
+  describe('POST /reset-password', () => {
+    describe('Init process, reset password', () => {
+      it('should return "ok" and change password', async () => {
+        const {
+          userService,
+          userDatabaseService: udb
+        } = server.services();
+        const userInfo = {
+          name: 'test',
+          email: 'admin@mail.ru',
+        };
+        const user = await userService.signup(userInfo);
+        await udb.updateUser(user.id, { is_email_verified: true });
+        const response = await server.inject({
+          method: 'POST',
+          url: `/reset-password/init`,
+          payload: {
+            email: 'admin@mail.ru'
+          }
+        });
+        expect(response.statusCode).equals(200);
+        expect(response.payload).equals('ok');
+        expect(stubbedMethods.sendResetPasswordToken.calledOnce).true();
+        const args = stubbedMethods.sendResetPasswordToken.args[0][0];
+        expect(args[0].id).equals(user.id);
+        
+        const token = args[1];
+
+        const response2 = await server.inject({
+          method: 'POST',
+          url: '/reset-password',
+          payload: {
+            token,
+            password: 'new-password'
+          }
+        });
+        expect(response2.statusCode).equals(200);
+
+        // try signin with new password
+        await userService.signin({
+          email: 'admin@mail.ru',
+          password: 'new-password'
+        });
+      });
+    });
+    describe('Init process, reset password', () => {
+      it('Simulate a day spent, should return invalid token', async () => {
+        const {
+          userService,
+          userDatabaseService: udb
+        } = server.services();
+        const userInfo = {
+          name: 'test',
+          email: 'admin@mail.ru',
+          password: 'old-password',
+        };
+        const user = await userService.signup(userInfo);
+        await udb.updateUser(user.id, { is_email_verified: true });
+        const response = await server.inject({
+          method: 'POST',
+          url: `/reset-password/init`,
+          payload: {
+            email: 'admin@mail.ru'
+          }
+        });
+        expect(response.statusCode).equals(200);
+        expect(response.payload).equals('ok');
+        expect(stubbedMethods.sendResetPasswordToken.calledOnce).true();
+        const args = stubbedMethods.sendResetPasswordToken.args[0][0];
+        expect(args[0].id).equals(user.id);
+        
+        const token = args[1];
+
+        MockDate.set(Date.now() + 24 * 60 * 60 * 1000 + 1);
+        const response2 = await server.inject({
+          method: 'POST',
+          url: '/reset-password',
+          payload: {
+            token,
+            password: 'new-password'
+          }
+        });
+        MockDate.reset();
+        expect(response2.statusCode).equals(400);
+      
+
+        // try signin with old password
+        await userService.signin({
+          email: 'admin@mail.ru',
+          password: 'old-password',
+        });
+      });
+    });
+  });
+
+  describe('GET /check-token', () => {
+    it('Check valid token: result=true', async () => {
+      const token = jwt.sign({ data: 'somedata' }, config.jwt_secret, {
+        expiresIn: 60 // seconds
+      });
+      const response = await server.inject({
+        method: 'GET',
+        url: `/check-token?token=${token}`
+      });
+      expect(response.statusCode).equals(200);
+      const payload = JSON.parse(response.payload);
+      expect(payload.result).true();
+    });
+    it('Check invalid token: result=false', async () => {
+      const token = jwt.sign({ data: 'somedata' }, config.jwt_secret, {
+        expiresIn: 60 // seconds
+      });
+      MockDate.set(Date.now() + 60 * 1000 + 1);
+      const response = await server.inject({
+        method: 'GET',
+        url: `/check-token?token=${token}`
+      });
+      MockDate.reset();
+      expect(response.statusCode).equals(200);
+      const payload = JSON.parse(response.payload);
+      expect(payload.result).false();
+    });
+  });
+  
   /**
    * Workspaces
    */
