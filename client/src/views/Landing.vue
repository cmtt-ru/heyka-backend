<template>
  <div class="wrapper">
    <div class="content">
      <img
        width="200"
        height="200"
        alt="Vue logo"
        src="../assets/logo.png"
      >
      <p class="title">
        Heyka {{ version }}
      </p>

      <div class="download">
<<<<<<< HEAD
        <a
          class="link"
          target="_blank"
          :href="macLink"
          @click="startPinging"
        >macOS</a>
        <a
          class="link"
          target="_blank"
          :href="winLink"
          @click="startPinging"
        >Windows</a>
        <a
          class="link"
          target="_blank"
          :href="linuxLink"
          @click="startPinging"
        >Linux</a>
=======
        <a class="link">macOS</a>
        <a
          class="link"
          @click="startPinging"
        >Windows</a>
        <a class="link">Linux</a>
>>>>>>> 0d1e75fc
      </div>
    </div>
  </div>
</template>

<script>
import { authFileStore } from '@/store/localStore';

// eslint-disable-next-line no-magic-numbers
const PORTS = [9615, 48757, 48852, 49057, 49086];
<<<<<<< HEAD
=======
const pingTime = 2000;
>>>>>>> 0d1e75fc

export default {
  name: 'Home',
  components: {

  },
  data() {
    return {
<<<<<<< HEAD
      version: '1.1.2',
      pingInterval: null,
      pingTime: 2000,
    };
  },
  computed: {
    macLink() {
      return `https://storage.yandexcloud.net/heyka-beta-bin/download/Heyka-${this.version}.dmg`;
    },
    winLink() {
      return `https://storage.yandexcloud.net/heyka-beta-bin/download/Heyka%20Setup%20${this.version}.exe`;
    },
    linuxLink() {
      return `https://storage.yandexcloud.net/heyka-beta-bin/download/Heyka-${this.version}.deb`;
    },
  },
=======
      version: '0.1.1',
      pingInterval: null,
    };
  },
>>>>>>> 0d1e75fc

  methods: {
    async startPinging() {
      if (authFileStore.get('accessToken')) {
        const res = await this.$API.auth.link();

        console.log(res);
        this.pingInterval = setInterval(() => {
          for (const port of PORTS) {
            this.pingLocalWebServer(res.code, port);
          }
<<<<<<< HEAD
        }, this.pingTime);
=======
        }, pingTime);
>>>>>>> 0d1e75fc
      }
    },
    async pingLocalWebServer(authLink, port) {
      try {
<<<<<<< HEAD
        const res = await fetch(`http://127.0.0.1:${port}/${authLink}`, { mode: 'no-cors' });

        console.log(res);
        clearInterval(this.pingInterval);
      } catch (err) {
        console.log('ERRRRR', err);
=======
        await fetch(`http://127.0.0.1:${port}/${authLink}`, { mode: 'no-cors' });

        clearInterval(this.pingInterval);
      } catch (err) {
>>>>>>> 0d1e75fc
      }
    },
  },
};
</script>
<style lang="stylus">
html
  background #F1FAFF
</style>

<style lang="stylus" scoped>
.wrapper
  display flex
  height 100vh
  justify-content center

.content
  max-width 700px
  text-align center
  line-height 1
  margin-top 70px

  .title
    font-size 48px
    font-weight 500
    margin-top 24px
    color #151515

.download
  margin-top 64px

  a
    margin 0 6px
    color #777
    text-decoration none
    border-bottom 1px solid #ccc
    cursor pointer
<<<<<<< HEAD
    display inline
=======
>>>>>>> 0d1e75fc
</style><|MERGE_RESOLUTION|>--- conflicted
+++ resolved
@@ -12,7 +12,6 @@
       </p>
 
       <div class="download">
-<<<<<<< HEAD
         <a
           class="link"
           target="_blank"
@@ -31,14 +30,6 @@
           :href="linuxLink"
           @click="startPinging"
         >Linux</a>
-=======
-        <a class="link">macOS</a>
-        <a
-          class="link"
-          @click="startPinging"
-        >Windows</a>
-        <a class="link">Linux</a>
->>>>>>> 0d1e75fc
       </div>
     </div>
   </div>
@@ -49,10 +40,7 @@
 
 // eslint-disable-next-line no-magic-numbers
 const PORTS = [9615, 48757, 48852, 49057, 49086];
-<<<<<<< HEAD
-=======
 const pingTime = 2000;
->>>>>>> 0d1e75fc
 
 export default {
   name: 'Home',
@@ -61,10 +49,8 @@
   },
   data() {
     return {
-<<<<<<< HEAD
       version: '1.1.2',
       pingInterval: null,
-      pingTime: 2000,
     };
   },
   computed: {
@@ -78,12 +64,6 @@
       return `https://storage.yandexcloud.net/heyka-beta-bin/download/Heyka-${this.version}.deb`;
     },
   },
-=======
-      version: '0.1.1',
-      pingInterval: null,
-    };
-  },
->>>>>>> 0d1e75fc
 
   methods: {
     async startPinging() {
@@ -95,28 +75,15 @@
           for (const port of PORTS) {
             this.pingLocalWebServer(res.code, port);
           }
-<<<<<<< HEAD
-        }, this.pingTime);
-=======
         }, pingTime);
->>>>>>> 0d1e75fc
       }
     },
     async pingLocalWebServer(authLink, port) {
       try {
-<<<<<<< HEAD
-        const res = await fetch(`http://127.0.0.1:${port}/${authLink}`, { mode: 'no-cors' });
-
-        console.log(res);
-        clearInterval(this.pingInterval);
-      } catch (err) {
-        console.log('ERRRRR', err);
-=======
         await fetch(`http://127.0.0.1:${port}/${authLink}`, { mode: 'no-cors' });
 
         clearInterval(this.pingInterval);
       } catch (err) {
->>>>>>> 0d1e75fc
       }
     },
   },
@@ -154,8 +121,5 @@
     text-decoration none
     border-bottom 1px solid #ccc
     cursor pointer
-<<<<<<< HEAD
     display inline
-=======
->>>>>>> 0d1e75fc
 </style>