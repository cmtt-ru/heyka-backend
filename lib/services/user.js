'use strict';

const Schmervice = require('schmervice');
const uuid4 = require('uuid/v4');
const bcrypt = require('bcryptjs');
const crypto = require('crypto-promise');
const { URL } = require('url');
const config = require('../../config');
const LeonardoUrlObject = new URL(config.leonardo.staticServerUrl);
const helpers = require('./helpers');
const SALT_ROUNDS = 8;
const NO_MESSAGE_RESPONSE_TIMEOUT = 40000;
const jwt = require('jsonwebtoken');

/**
 * INCREASE ACCESS TOKEN LIFESPAN WHILE TESTING
 */
const ACCESS_TOKEN_LIFESPAN = parseInt(process.env.ACCESS_TOKEN_LIFESPAN || 3600000);
const REFRESH_TOKEN_LIFESPAN = parseInt(process.env.REFRESH_TOKEN_LIFESPAN || 2678400000);
const EMAIL_VERIFICATION_CODE_LIFESPAN = parseInt(process.env.EMAIL_VERIFICATION_CODE_LIFESPAN || 3600000);
const AUTH_LINK_LIFESPAN = parseInt(process.env.AUTH_LINK_LIFESPAN || 600000);
const RESET_PWD_JWT_LIFESPAN_MS = parseInt(process.env.RESET_PWD_JWT_LIFESPAN || 24 * 60 * 60 * 1000);

module.exports = class UserService extends Schmervice.Service {

  constructor (...args) {
    super(...args);
  }

  /**
   * Returns found user or null
   * @param {string} email
   * @returns {?object} Object represents a found user 
   */
  async findByEmail (email) {
    const user = await this.server.services().userDatabaseService.findByEmail(email);
    return user;
  }

  /**
   * Returns found user or null
   * @param {uuid} id
   * @returns {?object} Object represents a found user 
   */
  async findById (id) {
    const user = await this.server.services().userDatabaseService.findById(id);
    return user;
  }

  /**
   * Returns found user or null
   * @param {string} externalAuthenticator google|slack|facebook ...
   * @param {string} id 
   * @returns {?object} Object represents a found user
   */
  async findByExternalAuthenticatorId (externalAuthenticator, id) {
    const { userDatabaseService } = this.server.services();
    const user = await userDatabaseService.findByExternalAuthenticatorId(externalAuthenticator, id);
    return user;
  }

  /**
   * Create user by invite
   * @param {string} inviteCode Invite code
   * @param {object} userData User info
   */
  async signupByChannelInvite(inviteCode, userData) {
    const {
      inviteCodesDatabaseService: codeService,
      channelDatabaseService: chdb,
      workspaceDatabaseService: wdb,
      userDatabaseService: udb,
      workspaceService,
    } = this.server.services();
    const now = new Date();

    // Invite validation and pre checks
    const invite = await codeService.getInviteByCode(inviteCode);

    if (!invite) {
      throw new Error('InvalidCode');
    }

    if (now > new Date(invite.expired_at)) {
      throw new Error('InvalidCode');
    }

    const [
      workspace,
      channel
    ] = await Promise.all([
      wdb.getWorkspaceById(invite.workspace_id),
      chdb.getChannelById(invite.channel_id),
    ]);

    if (!workspace || !channel) {
      throw new Error(workspace ? 'ChannelNotFound' : 'WorkspaceNotFound');
    }

    if (channel.workspace_id !== workspace.id) {
      throw new Error('Channel is not owned by workspace, something went wrong');
    }

    // Prepare new temporary user
    const userInfo = helpers.withTimestamp({
      id: uuid4(),
      name: userData.name,
      invite_id: invite.id,
      is_email_verified: false,
    }, new Date());

    await udb.insert(userInfo);

    // add user to workspace as a guest
    await workspaceService.addUserToWorkspace(
      channel.workspace_id,
      userInfo.id,
      'guest',
      [ channel.id ],
      invite.id,
    );

    return userInfo;
  }

  /**
   * Signs up user
   * @param {object} userInfo Object with signup details
   * @returns {object} Ready to use user object
   */
  async signup (userInfo) {
    const {
      userDatabaseService,
      emailService,
    } = this.server.services();
    let user;
    
    if (userInfo.email) {
      user = await userDatabaseService.findByEmail(userInfo.email);
      if (user) throw new Error('EmailExists');
    }
    
    const id = uuid4();
    const now = new Date();
    let passwordSalt, passwordHash;
    // hash password if it is email-password sign up
    if (userInfo.password) {
      passwordSalt = await bcrypt.genSalt(SALT_ROUNDS);
      passwordHash = await bcrypt.hash(userInfo.password, passwordSalt);
    }
    user = {
      id,
      email: userInfo.email,
      name: userInfo.name,
      avatar: userInfo.avatar,
      is_email_verified: false,
      lang: userInfo.lang,
      password_hash: passwordHash,
      password_salt: passwordSalt,
      created_at: now,
      updated_at: now,
      auth: userInfo.auth || {}
    };

    const parallelProcesses = [];

    await userDatabaseService.insert(user);

    // create email verification code and send it to email
    // if it is email-password sign up
    if (userInfo.email && !userInfo.auth) {
      const token = jwt.sign({
        userId: id,
        email: userInfo.email,
      }, `${config.jwtSecret}`, {
        expiresIn: EMAIL_VERIFICATION_CODE_LIFESPAN / 1000,
      });
      parallelProcesses.push(emailService.sendWelcomeMail(user,token));
    }

    await Promise.all(parallelProcesses);

    return user;
  }

  /**
   * Checks password and returns user object
   * @param {object} userInfo Sign in details (email, password)
   * @returns {object} User object from the database
   */
  async signin (userInfo) {
    const { userDatabaseService } = this.server.services();
    let user = await userDatabaseService.findByEmail(userInfo.email);
    if (!user) throw new Error('UserNotFound');
    if (!user.password_hash) throw new Error('InvalidPassword');
    const match = await bcrypt.compare(userInfo.password, user.password_hash);
    if (!match) throw new Error('InvalidPassword');
    return user;
  }

  /**
   * Signout user sessions
   * @param {string} userId User id
   * @param {string} accessToken Access token to delete
   */
  async signout (userId, accessToken) {
    await this.cancelSession({ accessToken });
  }

  /**
   * Detach external service from the account
   * @param {string} userId User id
   * @param {(facebook|google|slack)} service External service
   */
  async detachExternalService(userId, service) {
    const {
      userDatabaseService: udb,
      apiEventService,
    } = this.server.services();

    const user = await udb.findById(userId);

    if (!user) {
      throw new Error('UserNotFound');
    }

    if (!user.auth || !user.auth[service]) {
      throw new Error('ServiceNotAttached');
    }

    const isTherePasswordAuth = user.email && user.password_hash;
    const singleExternalAccount = Object.keys(user.auth).length <= 1;
    if (!isTherePasswordAuth && singleExternalAccount) {
      throw new Error('LastLoginMethod');
    }

    delete user.auth[service];

    await udb.updateUser(userId, {
      auth: {
        ...user.auth
      }
    });

    apiEventService.meUpdated(user.id, user);
  }

  /*
  * Send user email with change password link
  * @param {string} email Email of user that wants to reset password
  */
  async resetPasswordInit (email) {
    const {
      userDatabaseService: udb,
      emailService,
    } = this.server.services();

    const user = await udb.findByEmail(email);

    if (!user) {
      throw new Error('UserNotFound');
    }

    if (!user.is_email_verified) {
      throw new Error('EmailNotVerified');
    }

    // sign jwt with user password hash to make
    // jwt single use
    const secret = user.password_hash || config.jwtSecret;

    const token = jwt.sign({
      userId: user.id,
      action: 'resetPassword'
    }, secret, {
      expiresIn: RESET_PWD_JWT_LIFESPAN_MS / 1000
    });

    await emailService.sendResetPasswordToken(user, token);
  }

  /**
   * Resetting password permitted by JWT
   * @param {string} token JWT
   * @param {string} password New user password
   */
  async resetPassword (token, password) {
    const {
      userDatabaseService: udb,
      apiEventService,
    } = this.server.services();

    const unverifiedData = jwt.decode(token);
    let data = null;
    
    const user = await udb.findById(unverifiedData.userId);

    if (!user) {
      throw new Error('UserNotFound');
    }
    
    const secret = user.password_hash || config.jwtSecret;

    try {
      data = jwt.verify(token, secret);
    } catch(e) {
      throw new Error('TokenIsInvalid');
    }

    if (data.action !== 'resetPassword') {
      throw new Error('TokenIsInvalid');
    }


    const passwordSalt = await bcrypt.genSalt(SALT_ROUNDS);
    const passwordHash = await bcrypt.hash(password, passwordSalt);

    const updateUserData = {
      password_salt: passwordSalt,
      password_hash: passwordHash
    };

    await udb.updateUser(user.id, updateUserData);

    // logout from all users sessions
    await this.logoutFromAllSessions(user.id);

    // notify user about password changed
    apiEventService.passwordChanged(user.id);

    return user;
  }

  /**
   * Updates user profile
   * @param {string} userId User id
   * @param {object} info User info
   */
  async updateProfile(userId, info) {
    const {
      userDatabaseService: udb,
      workspaceDatabaseService: wdb,
      apiEventService,
      fileService,
      fileDatabaseService: fdb,
      emailService,
    } = this.server.services();

    let user = await udb.findById(userId);

    if (!user) {
      throw new Error('UserNotFound');
    }

    // if avatar is not hosted on leonardo, upload it to the leonardo
    if (info.avatar) {
      const avatarUrlObj = new URL(info.avatar);
      if (avatarUrlObj.hostname !== LeonardoUrlObject.hostname) {
        const leonardoAvatarUrl = await fileService.uploadImageFromUrl(info.avatar);
        info.avatar = leonardoAvatarUrl;
      }
    }

    // if it is file, check that user owns the file and it is avatar 
    if (info.avatarFileId) {
      const avatarSet = await fileService.getImageSetForOwnedEntity('avatar', userId, info.avatarFileId);
      info.avatar_set = avatarSet;
      info.avatar_file_id = info.avatarFileId;
      delete info.avatarFileId;
    } else if (info.avatarFileId === null && user.avatar_file_id) {
      const file = await fdb.getFileById(user.avatar_file_id);
      await fileService.deleteFileS3(file.filename);
      info.avatar_file_id = null;
      info.avatar_set = {};
      delete info.avatarFileId;
    } else if (info.avatarFileId === null && !user.avatar_file_id) {
      delete info.avatarFileId;
    }

    // handle new email
    if (info.email && user.email !== info.email) {
      const userWithSameEmail = await udb.findByEmail(info.email);
      if (userWithSameEmail) {
        throw new Error('EmailAlreadyInUse');
      }
      const token = jwt.sign({
        userId,
        email: info.email,
        changeEmail: true,
      }, `${config.jwtSecret}`, {
        expiresIn: EMAIL_VERIFICATION_CODE_LIFESPAN / 1000,
      });
      const emailUser = { ...user, ...info };
      await emailService.sendEmailVerificationCode(emailUser, token);
      delete info.email;
    }

    // Don't update anything
    if (Object.keys(info).length === 0) {
      return user;
    }

    await udb.updateUser(userId, info);
    if (user.avatar_file_id && info.avatar_file_id === null) {
      await fdb.deleteFile(user.avatar_file_id);
    }
    user = { ...user, ...info };
    
    // collect users whose should be notified about update
    const userWorkspaces = await wdb.getWorkspacesByUserId(userId);
    apiEventService.userUpdated(userWorkspaces, user);

    return user;
  }

  /**
   * Update password for user 
   * @param {string} userId 
   * @param {string} oldPassword
   * @param {string} password 
   */
  async updatePassword(userId, oldPassword, password) {
    const {
      userDatabaseService: udb,
    } = this.server.services();

    const user = await udb.findById(userId);

    if (!user) {
      throw new Error('UserNotFound');
    }

    if (user.password_hash) {
      const match = await bcrypt.compare(oldPassword, user.password_hash);
      if (!match) throw new Error('InvalidPassword');
    }

    const passwordSalt = await bcrypt.genSalt(SALT_ROUNDS);
    const passwordHash = await bcrypt.hash(password, passwordSalt);

    await udb.updateUser(user.id, {
      password_hash: passwordHash,
      password_salt: passwordSalt,
    });

    // discard all sessions
    await this.logoutFromAllSessions(user.id);
  }

  /**
   * Update app settings for user and notify him about update
   * @param {string} userId User id
   * @param {object} appSettings App settings
   */
  async updateAppSettings(userId, appSettings) {
    const {
      userDatabaseService: udb,
      apiEventService,
    } = this.server.services();

    const user = await udb.findById(userId);
      
    if (!user) {
      throw new Error('UserNotFound');
    }
    
    user.app_settings = {
      ...user.app_settings,
      ...appSettings
    };
  
    await udb.updateUser(userId, {
      app_settings: user.app_settings,
    });

    apiEventService.meUpdated(userId, user, 'app-settings');
  
    return user;
  }

  /*
   * Delete account
   * @param {string} userId User id
   * @param {?password} password User's password
   */
  async deleteAccount(userId, password) {
    const {
      userDatabaseService: udb,
      workspaceDatabaseService: wdb,
      workspaceService,
      connectionService,
      verificationCodesDatabaseService: vcdb,
      authLinksDatabaseService: aldb,
    } = this.server.services();

    const user = await udb.findById(userId);

    if (!user) {
      throw new Error('NotFound');
    }

    // Check passwords are matched
    if (user.password_hash) {
      if (!password) {
        throw new Error('InvalidPassword');
      }

      const passMatch = await bcrypt.compare(password, user.password_hash);

      if (!passMatch) {
        throw new Error('InvalidPassword');
      }
    }

    // Admins cannot delete account
    const userWorkspaces = await wdb.getWorkspacesByUserId(user.id);
    if (userWorkspaces.find(w => w.role === 'admin')) {
      throw new Error('AdminCannotBeDeleted');
    }

    // kick user from all workspaces
    await Promise.all(
      userWorkspaces.map(
        w => workspaceService.kickUserFromWorkspace(w.id, user.id)
      ),
    );

    // disconnect user from all socket connections
    const connections = await connectionService.getAllUserConnections(user.id);
    if (connections.length) {
      connections.forEach(conn => this.server.apiEvents.emit('disconnect', conn.connectionId));
    }

    // logout from all user sessions
    await this.logoutFromAllSessions(user.id);

    // delete user from database
    // sessions, files and other records
    // should be deleted with CASCADE deleting
    await vcdb.deleteAllVerificationCodes(user.id); // there is no ON DELETE CASCADE :(
    await aldb.deleteAllLinks(user.id);
    await udb.deleteUser(user.id);
  }

  /**
   * Verify JWT and return boolean result
   * @param {string} token JWT
   */
  async validateJWT(token, secret) {
    try {
      jwt.verify(token, secret);
      return true;
    } catch (e) {
      return false;
    }
  }

  /**
   * Returns result of token validation and a cause of fail
   * @param {string} token Access token
   */
  async isTokenValid (token) {
    const tokenInfo = await this.findAccessToken(token);
    if (!tokenInfo) {
      return { result: false, cause: 'NotFound' };
    }

    if (!tokenInfo.expired || Date.now() > tokenInfo.expired) {
      return { result: false, cause: 'Expired' };
    }

    tokenInfo.accessToken = token;
    return { result: true, tokenInfo };
  }

  /**
   * Creates auth tokens for a certain user.
   * Access token is kept by Redis
   * Refresh token is kept by postgres database
   * @param {object} user User the tokens for are created
   * @param {*} accessTokenLifespan How long the access_token will be valid (ms)
   * @param {*} refreshTokenLifespan How long the refresh_token will be valid (ms)
   * @return {object} { access, refresh }
   */
  async createTokens (
    user,
    accessTokenLifespan = ACCESS_TOKEN_LIFESPAN, 
    refreshTokenLifespan = REFRESH_TOKEN_LIFESPAN
  ) {
    const { userDatabaseService } = this.server.services();
    const [ access, refresh ] = await Promise.all([
      this.createAccessToken(user, accessTokenLifespan),
      helpers.getRandomCode(64)
    ]);
    const now = new Date();
    const expired_at = new Date(Date.now() + refreshTokenLifespan);
    const refreshTokenInfo = {
      id: uuid4(),
      expired_at,
      created_at: now,
      refreshed_at: now,
      user_id: user.id,
      access_token: access,
      refresh_token: refresh,
    };
    await userDatabaseService.insertSession(refreshTokenInfo);
    return {
      accessToken: access,
      refreshToken: refresh,
      accessTokenExpiredAt: new Date(Date.now() + accessTokenLifespan),
      refreshTokenExpiredAt: refreshTokenInfo.expired_at
    };
  }

  /**
   * Creates access token and saves it to Redis
   * @param {object} user User
   * @param {number} accessTokenLifespan How long access_token will be valid
   */
  async createAccessToken (user, accessTokenLifespan = ACCESS_TOKEN_LIFESPAN) {
    const { userDatabaseService } = this.server.services();
    const access = await helpers.getRandomCode(64);
    const info = {
      expired: Date.now() + accessTokenLifespan,
      userId: user.id
    };
    await userDatabaseService.insertAccessToken(access, info);
    return access;
  }

  /**
   * Finds access token in Redis and returns info
   * @param {string} token Access token
   * @returns {object} Object with access token info
   */
  async findAccessToken (token) {
    const { userDatabaseService } = this.server.services();
    return userDatabaseService.findAccessToken(token);
  }

  /**
   * Finds refresh token in database and returns info
   * @param {string} token Refresh token
   * @returns {object} Object with refresh token info
   */
  async findRefreshToken (token) {
    const { userDatabaseService } = this.server.services();
    return userDatabaseService.findSession(token);
  }

  /**
   * Deletes access token from Redis
   * @param {string} token Access token
   */
  async deleteAccessToken (token) {
    const { userDatabaseService } = this.server.services();
    await userDatabaseService.deleteAccessToken(token);
  }

  /**
   * Deletes refresh token and finds and deleted access token that is belong to refresh token.
   * @param {string} token Refresh token
   */
  async deleteRefreshToken (token) {
    const { userDatabaseService } = this.server.services();
    const sessionInfo = await userDatabaseService.findSession(token);
    if (!sessionInfo) return;
    await Promise.all([
      userDatabaseService.deleteAccessToken(sessionInfo.access_token),
      userDatabaseService.deleteSession(token)
    ]);
  }

  /**
   * Updates refresh token and recreates access token
   * @param {string} accessToken Access token
   * @param {string} refreshToken Refresh token
   * @param {*} accessTokenLifespan How long the access_token will be valid (ms)
   * @param {*} refreshTokenLifespan How long the refresh_token will be valid (ms)
   * @returns {object} Access and refresh token
   */
  async refreshToken (
    accessToken, 
    refreshToken, 
    accessTokenLifespan = ACCESS_TOKEN_LIFESPAN, 
    refreshTokenLifespan = REFRESH_TOKEN_LIFESPAN
  ) {
    const { userDatabaseService } = this.server.services();
    const tokenInfo = await userDatabaseService.findSession(refreshToken);
    // Refresh token is not found, throw error
    if (!tokenInfo) throw new Error('RefreshTokenNotFound');
    // Access token and refresh token should be matched with that are sent by user
    if (tokenInfo.access_token !== accessToken) throw new Error('AccessTokenNotMatched');
    // Found refresh token can't be expired
    if (new Date(tokenInfo.expired_at).getTime() < new Date().getTime()) throw new Error('RefreshTokenExpired');
    await userDatabaseService.deleteAccessToken(accessToken);
    const user = await userDatabaseService.findById(tokenInfo.user_id);
    const access = await this.createAccessToken(user, accessTokenLifespan);
    const refresh = uuid4();
    const updateRefreshToken = {
      refresh_token: refresh,
      access_token: access,
      expired_at: new Date(Date.now() + refreshTokenLifespan),
      refreshed_at: new Date()
    };
    await userDatabaseService.updateSession(tokenInfo.id, updateRefreshToken);
    return {
      accessToken: access,
      refreshToken: refresh,
      accessTokenExpiredAt: new Date(Date.now() + accessTokenLifespan),
      refreshTokenExpiredAt: updateRefreshToken.expired_at
    };
  }

  /**
   * Get all user sessions and deactivate them
   * @param {string} userId User id
   */
  async logoutFromAllSessions(userId) {
    const {
      userDatabaseService: udb,
    } = this.server.services();

    const allSessions = await udb.getAllUserSessions(userId);

    await Promise.all(
      allSessions.map(
        s => Promise.all([
          udb.deleteSession(s.refresh_token),
          udb.deleteAccessToken(s.access_token),
        ]),
      ),
    );
  }

  /**
   * Cancel specific session
   * @param {object} opts Options
   * @param {?string} accessToken Find session by accessToken
   * @param {?string} sessionId Find session by sessionId
   */
  async cancelSession({ accessToken, sessionId }) {
    const {
      userDatabaseService: udb,
    } = this.server.services();

    let session = null;

    if (accessToken) {
      session = await udb.findSessionByAccessToken(accessToken);
    } else if (sessionId) {
      session = await udb.findSessionById(sessionId);
    }

    if (!session) {
      throw new Error('NotFound');
    }

    await this.deleteRefreshToken(session.refresh_token);
  }

  /**
   * Updates online status of user and notify all in workspace
   * @param {String} userId User id
   * @param {string} workspaceId Workspace id
   * @param {String} onlineStatus Online status (online, idle, offline)
   * @param {String} cause For what cause online status has been changed
   */
  async updateOnlineStatus(userId, socketId, onlineStatus, cause) {
    const {
      apiEventService,
      connectionService,
      userDatabaseService: udb,
      workspaceDatabaseService: wdb,
    } = this.server.services();
    const redlock = this.server.plugins['hapi-redlock-plugin'].redlock;

    const lock = await redlock.lock(`user-connections-${userId}`, 1500);
    const start = Date.now();

    const conns = await connectionService.getAllUserConnections(userId);
    const connection = conns.find(c => c.connectionId === socketId);
    if (!connection) {
      throw new Error('ConnectionNotFound');
    }

    if (onlineStatus === 'online' && connection.onlineStatus === 'sleep') {
      delete connection.onlineStatus;
      await connectionService.setConnectionObject(connection);
    } else if (onlineStatus === 'idle' && cause === 'sleep') {
      connection.onlineStatus = 'sleep';
      await connectionService.setConnectionObject(connection);
    }

    const user = await udb.findById(userId);
    let newOnlineStatus = connectionService.getMaxOnlineStatus(conns, user.online_status);
    if (cause === 'manually') {
      newOnlineStatus = onlineStatus;
    }
    if (user.online_status !== newOnlineStatus) {
      await udb.updateUser(connection.userId, { online_status: newOnlineStatus });
      const workspaces = await wdb.getWorkspacesByUserId(connection.userId);
      workspaces.forEach(w => apiEventService.onlineStatusUpdated(connection.userId, w.id, newOnlineStatus));
      if (cause === 'manually') {
        apiEventService.myOnlineStatusUpdated(userId, newOnlineStatus);
      }    
    }

    try {
      await lock.unlock();
    } catch (e) {
      console.error(`Error on unlock resource (${Date.now() - start}ms): `, e);
    }
  }

  /**
   * Creates verification code and returns full code
   * that should be returned to the user
   * @param {string} userId User id
   * @param {string} email Email
   */
  async createEmailVerificationCode (userId, email) {
    const {
      verificationCodesDatabaseService: dbService
    } = this.server.services();
    const code = (await crypto.randomBytes(25)).toString('hex');
    const now = new Date();
    const codeData = {
      id: uuid4(),
      user_id: userId,
      email,
      code,
      created_at: now,
      updated_at: now,
      expired_at: new Date(now.getTime() + EMAIL_VERIFICATION_CODE_LIFESPAN)
    };
    await dbService.insertVerificationCode(codeData);
    return helpers.codeConvertToUrl(codeData.id, code);
  }

  /**
   * Check verification token and update user set email verified
   * @param {string} token JWT
   */
  async verifyEmailAddress(token) {
    const {
      userDatabaseService: udb,
    } = this.server.services();

    let data = null;

    try {
      data = jwt.verify(token, config.jwtSecret);
    } catch(e) {
      throw new Error('TokenIsInvalid');
    }

    const user = await udb.findById(data.userId);

    if (!user) {
      throw new Error('UserNotFound');
    }

    if (data.changeEmail) {
      user.email = data.email;
    }
    
    if (user.email !== data.email) {
      throw new Error('EmailNotMatched');
    }

    // update user in the database
    await udb.updateUser(user.id, {
      is_email_verified: true,
      email: user.email,
    });
    user.is_email_verified = true;

    return user;
  }

  /**
   * Creates auth link for the user
   * @param {string} userId User id
   */
  async createAuthLink(userId) {
    const { authLinksDatabaseService: authLinks } = this.server.services();
    const code = await helpers.getRandomCode(50);
    const now = new Date();
    const authLinkInfo = {
      id: uuid4(),
      user_id: userId,
      code,
      created_at: now,
      updated_at: now,
      expired_at: new Date(now.getTime() + AUTH_LINK_LIFESPAN)
    };
    await authLinks.insertAuthLink(authLinkInfo);
    return helpers.codeConvertToUrl(authLinkInfo.id, code);
  }

  /**
   * Checks auth link (is it not expired, is it valid, is user existed)
   * @param {string} fullCode Full code (id+code)
   * @returns {object} { isValid: boolean, user: UserObject }
   */
  async checkAuthLink(fullCode) {
    const {
      authLinksDatabaseService: authLinks,
      userDatabaseService: udb
    } = this.server.services();
    const { id, code } = helpers.urlConvertToCode(fullCode);
    const authLink = await authLinks.getAuthLinkById(id);
    
    if (!authLink) return { isValid: false, user: null };
    if (authLink.code !== code) return { isValid: false, user: null };
    if (new Date() > new Date(authLink.expired_at)) return { isValid: false, user: null };

    const user = await udb.findById(authLink.user_id);
    if (!user) return { isValid: false, user: null };
    return { isValid: true, user };
  }

  /**
   * Send invites between users
   * 
   * @param {string} fromUserId Sender user id
   * @param {string} toUserId Receiver user id
   * @param {boolean} isResponseNeeded Whether receiver should provide the answer
   * @param {string} workspaceId Workspace id
   * @param {string} channelId Channel id
   * @param {object} message Message data
   * @param {string} message.type Type of message
   * @param {object} message.data Message data
   * @returns {string} Invite id
   */
  async sendInvite({
    fromUserId,
    toUserId,
    isResponseNeeded,
    message,
    workspaceId,
    channelId,
  }) {
    const {
      messageDatabaseService,
      // connectionService,
      apiEventService,
      workspaceService,
      permissionService,
<<<<<<< HEAD
      notificationService,
=======
>>>>>>> a5fe2766
      userDatabaseService: udb,
    } = this.server.services();
    // const userConnections = await connectionService.getAllUserConnections(toUserId);

    // if (userConnections.length === 0) {
    //   throw new Error('UserNotConnected');
    // }

    // check if user has access for this channel
    const canSelectChannel = await permissionService.canSelectChannel(channelId, toUserId);
    if (!canSelectChannel) {
      await workspaceService.addMembersToChannel(channelId, workspaceId, [toUserId]);
    }

    const user = await udb.findById(toUserId);

    if (!user) {
      throw new Error('UserNotFound');
    }

    // prevent new message if there is already message in that channel
    const alreadySentInvites = await messageDatabaseService.getChannelMessagesForUser(channelId, toUserId);

    if (alreadySentInvites.length > 0) {
      return alreadySentInvites[0].id;
    }


    // generate unique message id
    const messageInfo = helpers.withTimestamp({
      id: uuid4(),
      from_user_id: fromUserId,
      to_user_id: toUserId,
      workspace_id: workspaceId,
      channel_id: channelId,
      data: message,
<<<<<<< HEAD
      push_endpoints: [],
=======
      device_tokens: user.device_tokens,
>>>>>>> a5fe2766
    }, new Date());

    // notify user about message
    apiEventService.sendInvite({
      toUserId,
      fromUserId,
      messageId: messageInfo.id,
      workspaceId,
      channelId,
      isResponseNeeded,
      message
    });

<<<<<<< HEAD
    // Send push notifications to users
    if (user.device_tokens && user.device_tokens.length > 0) {
      const endpoints = user.platform_endpoints;
      const results = await Promise.allSettled(
        user.device_tokens.map(
          token => notificationService.sendPushNotificationToDevice(endpoints[token], {
            event: 'invite',
            data: {
              inviteId: messageInfo.id,
              isResponseNeeded,
              userId: fromUserId,
              workspaceId,
              channelId,
              message
            }
          }))
      );

      // filter all disabled tokens
      results.forEach((result, index) => {
        if (result.status === 'rejected') {
          console.log(`Ошибка при отправке пуша по токену`, result.reason.code);
        } else {
          messageInfo.push_endpoints.push(user.platform_endpoints[user.device_tokens[index]]);
        }
      });
    }
=======
    // Send push notifications to user devices
    await this.sendNotificationToUserDevices(user, {
      event: 'invite',
      data: {
        inviteId: messageInfo.id,
        isResponseNeeded,
        userId: fromUserId,
        workspaceId,
        channelId,
        message
      }
    });
>>>>>>> a5fe2766
  

    if (isResponseNeeded) {
      // save message to the database
      await messageDatabaseService.addMessage(messageInfo);

      // wait some time before notify about no response
      const waitTimeout = process.env.NO_MESSAGE_RESPONSE_TIMEOUT
        ? parseInt(process.env.NO_MESSAGE_RESPONSE_TIMEOUT, 10)
        : NO_MESSAGE_RESPONSE_TIMEOUT;
      setTimeout(async () => {
        try {
          const m = await messageDatabaseService.getMessage(messageInfo.id);
          
          // if message in the database
          // notify about no response
          // and delete message 
          if (m) {
            apiEventService.noInviteResponse(fromUserId, toUserId, messageInfo.id);
            await messageDatabaseService.deleteMessage(messageInfo.id);
          }
        } catch (e) {
          console.error('Process response callback: error in timeout', e);
        }
      }, waitTimeout);
    }

    return messageInfo.id;
  }

  async cancelChannelInvitesForUser(channelId, userId) {
    const {
      messageDatabaseService: mdb,
      apiEventService,
<<<<<<< HEAD
      notificationService,
=======
>>>>>>> a5fe2766
      userDatabaseService: udb,
    } = this.server.services();

    const messages = await mdb.getChannelMessagesForUser(channelId, userId);
    const user = await udb.findById(userId);

    messages.forEach(async message => {
      await mdb.deleteMessage(message.id);
      apiEventService.inviteCancelled(message.to_user_id, message.id);

<<<<<<< HEAD
      // reset push notifications
      if (user.device_tokens && user.device_tokens.length > 0) {
        const endpoints = user.platform_endpoints;
        const results = await Promise.allSettled(
          user.device_tokens.map(
            token => notificationService.sendPushNotificationToDevice(endpoints[token], {
              event: 'invite-cancelled',
              data: {
                inviteId: message.id,
              }
            }))
        );

        // filter all disabled tokens
        results.forEach((result) => {
          if (!result.message.includes('Endpoint is disabled')) {
            console.log(`Ошибка при отправке пуша по токену`, result.reason.code);
          }
        });
      }
=======
      // Send push notifications to user devices
      await this.sendNotificationToUserDevices(user, {
        event: 'invite-cancelled',
        data: {
          inviteId: message.id,
        }
      });
>>>>>>> a5fe2766
    });
  }

  /**
   * Send response for specific invite
   * 
   * @param {string} inviteId Invite id for response
   * @param {object} response Response data
   */
  async responseInvite(inviteId, response) {
    const {
      messageDatabaseService,
      apiEventService
    } = this.server.services();

    const message = await messageDatabaseService.getMessage(inviteId);

    if (!message) {
      throw new Error('NotFound');
    }

    await messageDatabaseService.deleteMessage(inviteId);

    apiEventService.inviteResponse(message.from_user_id, message.to_user_id, inviteId, response);
  }

  /**
   * Send event for muting user
   * @param {string} userId User id who muting
   * @param {string} socketId Id of connection of the muting user
   * @param {string} muteUserId User who will be muted
   * @returns {void}
   */
  async muteForAll(userId, socketId, muteUserId) {
    const {
      connectionService,
      apiEventService
    } = this.server.services();

    const initiatorUserConn = await connectionService.getConnection(socketId);

    if (!initiatorUserConn) {
      throw new Error('ConnectionNotFound');
    }

    if (!initiatorUserConn.channelId) {
      throw new Error('NotInChannel');
    }

    // get all user connections
    // and find connection which is in the channel
    const mutedUserConn = (await connectionService.getAllUserConnections(muteUserId))
      .find(connections => connections.channelId === initiatorUserConn.channelId);

    if (!mutedUserConn) {
      throw new Error('NotInChannel');
    }

    apiEventService.mutedForAll(userId, muteUserId, mutedUserConn.connectionId);
  }

  /**
   * Increase usage count of specific channel for the user
   * 
   * @param {string} userId User id 
   * @param {string} channelId Channel id
   */
  async increaseChannelUsageCount(userId, channelId) {
    const {
      channelDatabaseService: chdb,
    } = this.server.services();

    const relation = await chdb.getChannelMemberRelation(channelId, userId);
    
    if (!relation) {
      return;
    }

    await chdb.updateChannelMemberRelation(channelId, userId, {
      usage_count: relation.usage_count + 1,
      latest_usage: new Date(),
    });
  }

  /**
   * Increase count of calls between two users
   * 
   * @param {string} user1Id Initiator user id
   * @param {string} user2Id Invited user id
   * @param {string} workspaceId Workspace id
   */
  async increaseCallsCountBetweenUsers(user1Id, user2Id, workspaceId) {
    const {
      userDatabaseService: udb,
    } = this.server.services();

    const relation = await udb.getRelationBetweenUsers(user1Id, user2Id);

    if (!relation) {
      await udb.insertRelationBetweenUsers({
        user1: user1Id,
        user2: user2Id,
        workspace_id: workspaceId,
        calls_count: 1,
        latest_call: new Date(),
      });
    } else {
      await udb.updateRelationBetweenUsers(user1Id, user2Id, {
        calls_count: relation.calls_count + 1,
        latest_call: new Date(),
      });
    }
  }
  
  /**
   * Add device token for user
   * 
   * @param {string} userId User id
   * @param {string} deviceToken Device token to add
   * @param {('iOS'|'Android')} platform Platform for token
   */
  async addUserDeviceToken(userId, deviceToken, platform) {
    const {
      userDatabaseService: udb,
    } = this.server.services();

    const user = await udb.findById(userId);

    if (!user) {
      throw new Error('NotFound');
    }

    if (!user.device_tokens) {
      user.device_tokens = [];
    }

    
    const fullToken = `${platform}@${deviceToken}`;
    if (!user.device_tokens.includes(fullToken)) {
      user.device_tokens.push(fullToken);
      
      await udb.updateUser(userId, {
        device_tokens: user.device_tokens,
      });
    }
  }

  /**
   * Delete device token for user
   * 
   * @param {string} userId User id
   * @param {string} deviceToken Device token to delete 
   */
  async deleteUserDeviceToken(userId, deviceToken) {
    const {
      userDatabaseService: udb,
    } = this.server.services();

    const user = await udb.findById(userId);

    if (!user) {
      throw new Error('NotFound');
    }

    if (!user.device_tokens) {
      return;
    }

      
    let index = user.device_tokens.findIndex(token => deviceToken === token.split('@')[1]);
    if (index !== -1) {
      user.device_tokens.splice(index, 1);
      
      await udb.updateUser(userId, {
        device_tokens: user.device_tokens,
      });
    }
  }

  /**
   * Send notification to user devices
   * @param {object} targetOptions Target object (need to contains device_tokens)
   * @param {array<string>} targetOptions.device_tokens List of device tokens
   * @param {object} message Any message object to send
   */
  async sendNotificationToUserDevices(targetOptions, message) {
    const {
      notificationService,
    } = this.server.services();

    // check that user has device tokens
    if (targetOptions.device_tokens && targetOptions.device_tokens.length > 0) {

      const results = await Promise.allSettled(
        targetOptions.device_tokens.map(token => notificationService.sendPushNotificationToDevice(token, message))
      );

      // filter all disabled tokens
      results.forEach((result, index) => {
        if (result.status === 'rejected') {
          console.log(`Error on send notification to user`
            + `(token=${targetOptions.device_tokens[index]}): ${JSON.stringify(result)}`);
        }
      });
    }
  }
};<|MERGE_RESOLUTION|>--- conflicted
+++ resolved
@@ -948,10 +948,6 @@
       apiEventService,
       workspaceService,
       permissionService,
-<<<<<<< HEAD
-      notificationService,
-=======
->>>>>>> a5fe2766
       userDatabaseService: udb,
     } = this.server.services();
     // const userConnections = await connectionService.getAllUserConnections(toUserId);
@@ -988,11 +984,7 @@
       workspace_id: workspaceId,
       channel_id: channelId,
       data: message,
-<<<<<<< HEAD
-      push_endpoints: [],
-=======
       device_tokens: user.device_tokens,
->>>>>>> a5fe2766
     }, new Date());
 
     // notify user about message
@@ -1006,35 +998,6 @@
       message
     });
 
-<<<<<<< HEAD
-    // Send push notifications to users
-    if (user.device_tokens && user.device_tokens.length > 0) {
-      const endpoints = user.platform_endpoints;
-      const results = await Promise.allSettled(
-        user.device_tokens.map(
-          token => notificationService.sendPushNotificationToDevice(endpoints[token], {
-            event: 'invite',
-            data: {
-              inviteId: messageInfo.id,
-              isResponseNeeded,
-              userId: fromUserId,
-              workspaceId,
-              channelId,
-              message
-            }
-          }))
-      );
-
-      // filter all disabled tokens
-      results.forEach((result, index) => {
-        if (result.status === 'rejected') {
-          console.log(`Ошибка при отправке пуша по токену`, result.reason.code);
-        } else {
-          messageInfo.push_endpoints.push(user.platform_endpoints[user.device_tokens[index]]);
-        }
-      });
-    }
-=======
     // Send push notifications to user devices
     await this.sendNotificationToUserDevices(user, {
       event: 'invite',
@@ -1047,7 +1010,6 @@
         message
       }
     });
->>>>>>> a5fe2766
   
 
     if (isResponseNeeded) {
@@ -1082,10 +1044,6 @@
     const {
       messageDatabaseService: mdb,
       apiEventService,
-<<<<<<< HEAD
-      notificationService,
-=======
->>>>>>> a5fe2766
       userDatabaseService: udb,
     } = this.server.services();
 
@@ -1096,28 +1054,6 @@
       await mdb.deleteMessage(message.id);
       apiEventService.inviteCancelled(message.to_user_id, message.id);
 
-<<<<<<< HEAD
-      // reset push notifications
-      if (user.device_tokens && user.device_tokens.length > 0) {
-        const endpoints = user.platform_endpoints;
-        const results = await Promise.allSettled(
-          user.device_tokens.map(
-            token => notificationService.sendPushNotificationToDevice(endpoints[token], {
-              event: 'invite-cancelled',
-              data: {
-                inviteId: message.id,
-              }
-            }))
-        );
-
-        // filter all disabled tokens
-        results.forEach((result) => {
-          if (!result.message.includes('Endpoint is disabled')) {
-            console.log(`Ошибка при отправке пуша по токену`, result.reason.code);
-          }
-        });
-      }
-=======
       // Send push notifications to user devices
       await this.sendNotificationToUserDevices(user, {
         event: 'invite-cancelled',
@@ -1125,7 +1061,6 @@
           inviteId: message.id,
         }
       });
->>>>>>> a5fe2766
     });
   }
 
