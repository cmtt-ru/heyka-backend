'use strict';

const createServer = require('./server');
const socket = require('./lib/socket');
const { configureSocketIOMetrics } = require('./monitoring');

async function startServer () {
  const server = await createServer();

  let monitoringWorkspaceId = '';
  if (process.env.DEPLOYMENT_ENV === 'stage') {
    monitoringWorkspaceId = '71ec6fa7-5fd5-4b8a-a6f3-738e0a951b72';
  } else if (process.env.DEPLOYMENT_ENV === 'dev') {
    monitoringWorkspaceId = 'd2b3f98c-3749-4242-b319-1416a408b6ed';
  } else {
    monitoringWorkspaceId = '6a6cac4d-6b73-460b-adc6-1df972360537';
  }
  await server.services().workspaceService.initMonitoringLoop(monitoringWorkspaceId);

  const socketIO = await socket.getSocketIO(server);
<<<<<<< HEAD
  configureSocketIOMetrics(socketIO);
  socketIO.attach(server.listener);
=======
  socketIO.attach(server.listener, {
    pingInterval: 25000,
    pingTimeout: 15000,
  });
>>>>>>> ba6214c0
  server.start();
  server.log(['info'], 'Server started');
}

startServer();<|MERGE_RESOLUTION|>--- conflicted
+++ resolved
@@ -18,15 +18,11 @@
   await server.services().workspaceService.initMonitoringLoop(monitoringWorkspaceId);
 
   const socketIO = await socket.getSocketIO(server);
-<<<<<<< HEAD
   configureSocketIOMetrics(socketIO);
-  socketIO.attach(server.listener);
-=======
   socketIO.attach(server.listener, {
     pingInterval: 25000,
     pingTimeout: 15000,
   });
->>>>>>> ba6214c0
   server.start();
   server.log(['info'], 'Server started');
 }
