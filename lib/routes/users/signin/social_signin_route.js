--- conflicted
+++ resolved
@@ -97,30 +97,6 @@
 
       try {
         let user = await userService.findByExternalAuthenticatorId(service, externalId);
-<<<<<<< HEAD
-
-        const avatarFileId = uuid();
-
-        console.log('externalAvatarUrl >>>>>>>>>>>>>>',externalAvatarUrl);
-        console.log('externalAvatarUrl2 >>>>>>>>>>>>>>',creds.profile.picture.data.url);
-
-        // AWS_ENDPOINT=storage.yandexcloud.net
-        // AWS_BUCKET=aws_bucket
-        // AWS_KEY=aws_key_token
-        // AWS_SECRET
-
-        console.log(process.env.AWS_ENDPOINT);
-        console.log(process.env.AWS_BUCKET);
-        console.log(process.env.AWS_KEY);
-        console.log(process.env.AWS_SECRET);
-
-        const fileName =  await fileService.uploadS3FromUrl(externalAvatarUrl, avatarFileId );
-
-        const avatarSet = await fileService.getImgproxyImageSet('avatar', fileName);
-
-        console.log('avatarSet >>>>>>>>>>>>>>',avatarSet);
-        
-=======
 
         const avatarFileId = uuid();
         let fileName;
@@ -139,7 +115,6 @@
 
         const avatarSet = await fileService.getImgproxyImageSet('avatar', fileName);
       
->>>>>>> 0dc434ad
         // Запрос не авторизован, просто создаём новый аккаунт
         if (!user && !authedUserId) {
           user = await userService.signup({
