'use strict';

const DISCONNECT_TIMEOUT = 2000;

/**
 * Returns handler-function for "disconnect" event from client
 * 
 * Deletes socket id from sockets storage
 */
module.exports = (socket, io) => {
  return async function disconnectHandler (reason) {
    if (!socket.userId) return;

    const {
      connectionService,
    } = socket.server.services();

<<<<<<< HEAD
    const disconnectTimeout = process.env.DISCONNECT_TIMEOUT
      ? parseInt(process.env.DISCONNECT_TIMEOUT, 10)
      : DISCONNECT_TIMEOUT;

    setTimeout(async () => {
      await connectionService.disconnect(socket.id);
    }, disconnectTimeout);
    console.log(`User ${socket.userId} is disconnected because of "${reason}"`);
=======
    if (reason !== 'transport close') {
      console.log(`User ${socket.userId} is disconnected because of "${reason}"`);
    }
    await connectionService.disconnect(socket.id);
>>>>>>> b7558caa
  };
};<|MERGE_RESOLUTION|>--- conflicted
+++ resolved
@@ -15,7 +15,6 @@
       connectionService,
     } = socket.server.services();
 
-<<<<<<< HEAD
     const disconnectTimeout = process.env.DISCONNECT_TIMEOUT
       ? parseInt(process.env.DISCONNECT_TIMEOUT, 10)
       : DISCONNECT_TIMEOUT;
@@ -23,12 +22,8 @@
     setTimeout(async () => {
       await connectionService.disconnect(socket.id);
     }, disconnectTimeout);
-    console.log(`User ${socket.userId} is disconnected because of "${reason}"`);
-=======
     if (reason !== 'transport close') {
       console.log(`User ${socket.userId} is disconnected because of "${reason}"`);
     }
-    await connectionService.disconnect(socket.id);
->>>>>>> b7558caa
   };
 };