--- conflicted
+++ resolved
@@ -37,11 +37,9 @@
   janus:
     container_name: heyka_janus
     build: ./docker/janus
-<<<<<<< HEAD
-=======
-#    environment:
-#      - EXTERNAL_IP:${EXTERNAL_IP}
->>>>>>> a8fbc40b
+
+    environment:
+     - EXTERNAL_IP:${EXTERNAL_IP}
     volumes:
       - ./docker/janus/conf:/opt/janus/etc/janus
     ports:
