'use strict';

const Schmervice = require('schmervice');
const uuid4 = require('uuid/v4');
const rp = require('request-promise');
const helpers = require('./helpers');
const config = require('../../config');
const { Client, KubeConfig } = require('kubernetes-client');
const Request = require('kubernetes-client/backends/request');
const { format: formatUrl } = require('url');
const {
  uniqueNamesGenerator,
  adjectives,
  colors,
  animals,
} = require('unique-names-generator');

/**
 * Creates session with Janus instance
 * @param {string} url Janus server URL
 * @param {string} serverAuthToken User-related auth token for server
 */
const createSession = async (url, serverAuthToken) => {
  const transaction = uuid4();
  const response = await rp({
    method: 'POST',
    url,
    json: true,
    body: {
      transaction,
      janus: 'create',
      token: serverAuthToken
    }
  });
  return response;
};

/**
 * Creates room in audiobridge plugin
 * @param {object} config Create room config
 */
const createAudioBridgeRoom = async ({
  room,
  sessionId,
  channelId,
  url,
  permanent,
  pluginHandle,
  serverAuthToken,
  channelSecret,
  pluginSecret
}) => {
  const transaction = uuid4();
  const response = await rp({
    method: 'POST',
    url: `${url}/${sessionId}/${pluginHandle}`,
    json: true,
    body: {
      janus: 'message',
      transaction,
      token: serverAuthToken,
      body: {
        room,
        request: 'create',
        admin_key: pluginSecret,
        description: channelId,
        permanent,
        secret: channelSecret,
        is_private: true,
        sampling_rate: 48000,
        default_prebuffering: 8,
        allowed: [],
        audio_level_average: 30, // level after user start talking
        audio_active_packets: 25, // how many active packets should be sent to talking detection
        audiolevel_event: true, // notify about users talking
      }
    }
  });
  if (response.janus !== 'success') {
    throw new Error(
      `Error at create audiobridge room (${response.error.code}): `
      + response.error.reason
    );
  }
  return response.plugindata.data;
};

/**
 * Creates room in videoroom plugin
 * @param {object} config Create room config
 */
const createVideoRoom = async ({
  room,
  sessionId,
  channelId,
  url,
  permanent,
  pluginHandle,
  serverAuthToken,
  channelSecret,
  pluginSecret
}) => {
  const transaction = uuid4();
  const response = await rp({
    method: 'POST',
    url: `${url}/${sessionId}/${pluginHandle}`,
    json: true,
    body: {
      janus: 'message',
      transaction,
      token: serverAuthToken,
      body: {
        room,
        request: 'create',
        admin_key: pluginSecret,
        permanent,
        description: channelId,
        is_private: true,
        secret: channelSecret,
        publishers: 32,
        allowed: [],
      }
    }
  });
  if (response.janus !== 'success') {
    throw new Error(
      `Error at create videoroom room (${response.error.code}): `
      + response.error.reason
    );
  }
  return response.plugindata.data;
};

/**
 * Creates room in textroom plugin
 * @param {object} config Create room config
 */
const createTextRoom = async ({
  room,
  sessionId,
  channelId,
  url,
  permanent,
  pluginHandle,
  serverAuthToken,
  channelSecret,
  pluginSecret
}) => {
  const transaction = uuid4();
  const response = await rp({
    method: 'POST',
    url: `${url}/${sessionId}/${pluginHandle}`,
    json: true,
    body: {
      janus: 'message',
      transaction,
      token: serverAuthToken,
      body: {
        room,
        request: 'create',
        admin_key: pluginSecret,
        permanent,
        description: channelId,
        is_private: true,
        secret: channelSecret,
        allowed: [],
      }
    }
  });
  if (response.janus !== 'success') {
    throw new Error(
      `Error at create textroom room (${response.error.code}): `
      + response.error.reason
    );
  }
  return response.plugindata.data;
};

/**
 * Deletes room in audiobridge plugin
 * @param {object} param0 Delete room config
 */
const deleteAudioBridgeRoom = async ({
  sessionId,
  channelId,
  url,
  permanent,
  pluginHandle,
  serverAuthToken,
  channelSecret
}) => {
  const transaction = uuid4();
  const response = await rp({
    method: 'POST',
    url: `${url}/${sessionId}/${pluginHandle}`,
    json: true,
    body: {
      janus: 'message',
      transaction,
      token: serverAuthToken,
      body: {
        request: 'destroy',
        room: channelId,
        permanent,
        secret: channelSecret
      }
    }
  });
  if (response.janus !== 'success') {
    throw new Error(
      `Error at destroy audiobridge room (${response.error.code}): `
      + response.error.reason
    );
  }
  return response.plugindata.data;
};

/**
 * Deletes room in video room plugin
 * @param {object} param0 Delete room config
 */
const deleteVideoRoom = async ({
  sessionId,
  channelId,
  url,
  permanent,
  pluginHandle,
  serverAuthToken,
  channelSecret
}) => {
  const transaction = uuid4();
  const response = await rp({
    method: 'POST',
    url: `${url}/${sessionId}/${pluginHandle}`,
    json: true,
    body: {
      janus: 'message',
      transaction,
      token: serverAuthToken,
      body: {
        request: 'destroy',
        room: channelId,
        permanent,
        secret: channelSecret
      }
    }
  });
  if (response.janus !== 'success') {
    throw new Error(
      `Error at destroy videroom room (${response.error.code}): `
      + response.error.reason
    );
  }
  return response.plugindata.data;
};

/**
 * Deletes room in text room plugin
 * @param {object} param0 Delete room config
 */
const deleteTextRoom = async ({
  sessionId,
  channelId,
  url,
  permanent,
  pluginHandle,
  serverAuthToken,
  channelSecret
}) => {
  const transaction = uuid4();
  const response = await rp({
    method: 'POST',
    url: `${url}/${sessionId}/${pluginHandle}`,
    json: true,
    body: {
      janus: 'message',
      transaction,
      token: serverAuthToken,
      body: {
        request: 'destroy',
        room: channelId,
        permanent,
        secret: channelSecret
      }
    }
  });
  if (response.janus !== 'success') {
    throw new Error(
      `Error at destroy textroom room (${response.error.code}): `
      + response.error.reason
    );
  }
  return response.plugindata.data;
};

/**
 * Creates plugin handle
 * @param {object} config Create handle config
 */
const attachToPlugin = ({ plugin, sessionId, url, serverAuthToken }) => {
  const transaction = uuid4();
  return rp({
    method: 'POST',
    url: `${url}/${sessionId}`,
    json: true,
    body: {
      janus: 'attach',
      plugin,
      transaction,
      token: serverAuthToken
    }
  });
};

module.exports = class JanusWorkspaceService extends Schmervice.Service {

  constructor (...args) {
    super(...args);

    if (config.janus.k8sClusterHost) {
      const kubeconfig = new KubeConfig({
        url: config.janus.k8sClusterHost
      });
      kubeconfig.loadFromDefault();
      this.k8sClient = new Client({
        backend: new Request({ kubeconfig }),
        version: '1.13'
      });
    }

    this.janusNodes = [];
  }

  /**
   * Generate janus channel object
   * with audio room id, video room id, secret
   * and workspace server information
   * @returns {object} Janus channel info
   */
  async getJanus() {
    // choose Janus Node with minimal registered channels
    let minimalChannelsNode = this.janusNodes[0];
    for (let i in this.janusNodes) {
      if (this.janusNodes[i].channels < minimalChannelsNode.channels) {
        minimalChannelsNode = this.janusNodes[i];
      }
    }

    minimalChannelsNode.channels +=1 ;
    return {
      ...minimalChannelsNode
    };
  }

  /**
   * Generate Janus domain name by IP address
   * @param {string} ip External IP address
   * @returns {string} domain name
   */
  getJanusDomainName(ip) {
    const uniqueName = uniqueNamesGenerator({
      length: 3,
      dictionaries: [adjectives, colors, animals],
      separator: '-',
      seed: parseInt(ip.replace(/\./g, ''), 10),
    });
    return `hey-node-${uniqueName}-${ip.replace(/\./g, '-')}.infr.heyka.io`;
  }

  /**
   * Fetch list of janus nodes from k8s
   */
  async fetchJanusNodes() {
    if (!config.janus.k8sClusterHost) {
      return [];
    }

    // k8s cluster is used
    const k8sResult = await this.k8sClient.api.v1.nodes.get({
      qs: {
        labelSelector: config.janus.k8sJanusLabelSelector
      }
    });
    return k8sResult.body.items;
  }

  /**
   * Get stream of any node updates in kubernetes
   */
  async getNodeUpdatesStream() {
    if (!config.janus.k8sClusterHost) {
      return null;
    }

    return await this.k8sClient.api.v1.watch.nodes.get({
      qs: {
        labelSelector: config.janus.k8sJanusLabelSelector,
        watch: true,
      },
    });
  }

  /**
   * Decrement channels count for specific janus server
   * @param {string} janusName Janus server name
   * @returns {void}
   */
  decrementJanusChannelsFor(janusName) {
    for (let i in this.janusNodes) {
      if (this.janusNodes[i].name === janusName) {
        this.janusNodes[i].channels -= 1;
        break;
      }
    }
  }

  /**
   * Make request to k8s and fill janus node array
   */
  async initJanusNodes() {
    this.janusNodes = [];

    const defaultOpts = {
      apiPath: 'janus',
      apiPort: 8088,
      publicHttpsPort: 8089,
      publicWssPort: 8989,
      adminPath: 'admin',
      adminPort: 7088,
      adminHttpsPort: 7889,
      adminSecret: 'wowwhattheheck',
      pluginSecrets: {
        audiobridge: 'superse2cret',
        videoroom: 'supersecret',
        textroom: 'ssupersecret'
      },
      channels: 0
    };

    // k8s cluster is not used
    if (!config.janus.k8sClusterHost) {
      this.janusNodes.push({
        url: config.janus.defaultJanusUrl,
        publicUrl: config.janus.defaultPublicJanusUrl,
        name: 'default',
        ...defaultOpts
      });
    } else {

      // k8s cluster is used
      const k8sResult = await this.k8sClient.api.v1.nodes.get({
        qs: {
          labelSelector: config.janus.k8sJanusLabelSelector
        }
      });

      if (k8sResult.statusCode !== 200) {
        throw new Error(`Not successful response from k8s, statusCode ${k8sResult.statusCode}`);
      }

      if (k8sResult.body.items.length === 0) {
        throw new Error('No janus nodes were found');
      }

      for (let i in k8sResult.body.items) {
        const janusNode = {
          ...defaultOpts
        };
        const addresses = k8sResult.body.items[i].status.addresses;
        for (let j in addresses) {
          switch (addresses[j].type) {
          case 'ExternalIP':
            janusNode.publicHttpsUrl = formatUrl({
              hostname: this.getJanusDomainName(addresses[j].address),
              protocol: 'https',
              port: defaultOpts.publicHttpsPort,
              pathname: defaultOpts.apiPath,
            });
            janusNode.publicWssUrl = formatUrl({
              hostname: this.getJanusDomainName(addresses[j].address),
              protocol: 'wss',
              port: defaultOpts.publicWssPort,
            });
            break;
          case 'InternalIP':
            janusNode.url = formatUrl({
              hostname: addresses[j].address,
              protocol: 'http'
            });
            break;
          case 'Hostname': janusNode.name = addresses[j].address; break;
          }
        }
        this.janusNodes.push(janusNode);
      }
    }

    // add auth tokens for backend requests
    for (let i in this.janusNodes) {
      const token = await helpers.getRandomCode(50);
      this.janusNodes[i].authToken = token;
      await this.addAuthTokenForWorkspace(token, this.janusNodes[i]);
    }

    this.server.log(['debug'], 'Initialized janus nodes with items:\n ' + JSON.stringify(this.janusNodes, null, 2));
  }

  /**
   * Creates rooms in janus.plugin.audiobridge and janus.plugin.videoroom
   * @param {object} janusChannelInfo Janus channel info (room, secret)
   * @param {uuid} id Backend channel id
   * @param {object} janusServerInfo Janus server info (url, admin secrets etc.)
   * @returns {object} { audioRoomId, videoRoomId } - generated by Janus ids
   */
  async createAudioVideoRooms (janusChannelInfo, id, janusServerInfo) {
    const url = janusServerInfo.url
      + `:${janusServerInfo.apiPort}`
      + `/${janusServerInfo.apiPath}`;

    // create Janus session
    const session = await createSession(url, janusServerInfo.authToken);

    // create plugin handles for AudioBridge & VideoRoom
    const audioBridgePluginHandle = await attachToPlugin({
      plugin: 'janus.plugin.audiobridge',
      url,
      sessionId: session.data.id,
      serverAuthToken: janusServerInfo.authToken
    });
    const videoRoomPluginHandle = await attachToPlugin({
      plugin: 'janus.plugin.videoroom',
      url,
      sessionId: session.data.id,
      serverAuthToken: janusServerInfo.authToken
    });
    const textRoomPluginHundle = await attachToPlugin({
      plugin: 'janus.plugin.textroom',
      url,
      sessionId: session.data.id,
      serverAuthToken: janusServerInfo.authToken
    });

    // Create rooms in the both plugins
    const result_ab = await createAudioBridgeRoom({
      room: janusChannelInfo.room,
      sessionId: session.data.id,
      pluginHandle: audioBridgePluginHandle.data.id,
      channelId: id,
      url,
      permanent: false,
      serverAuthToken: janusServerInfo.authToken,
      channelSecret: janusChannelInfo.secret,
      pluginSecret: janusServerInfo.pluginSecrets.audiobridge
    });
    const result_vr = await createVideoRoom({
      room: janusChannelInfo.room,
      sessionId: session.data.id,
      pluginHandle: videoRoomPluginHandle.data.id,
      channelId: id,
      url,
      permanent: false,
      serverAuthToken: janusServerInfo.authToken,
      channelSecret: janusChannelInfo.secret,
      pluginSecret: janusServerInfo.pluginSecrets.videoroom
    });
    const result_tr = await createTextRoom({
      room: janusChannelInfo.room,
      sessionId: session.data.id,
      pluginHandle: textRoomPluginHundle.data.id,
      channelId: id,
      url,
      permanent: false,
      serverAuthToken: janusServerInfo.authToken,
      channelSecret: janusChannelInfo.secret,
      pluginSecret: janusServerInfo.pluginSecrets.textroom
    });

    // Check either are these requests succeed
    if (result_ab.audiobridge !== 'created') {
      if (result_ab.error.includes('already exists')) {
        throw new Error('AlreadyExists');
      }
      throw new Error(
        `Creating AudioBridge room error (${result_ab.error_code}): `
        + result_ab.error
        + JSON.stringify(result_ab)
      );
    }
    if (result_vr.videoroom !== 'created') {
      if (result_vr.error.includes('already exists')) {
        throw new Error('AlreadyExists');
      }
      throw new Error(
        `Creating VideoRoom room error (${result_vr.error_code}): `
        + result_vr.error
        + JSON.stringify(result_vr)
      );
    }
    if (result_tr.textroom !== 'created') {
      if (result_tr.error.includes('already exists')) {
        throw new Error('AlreadyExists');
      }
      throw new Error(
        `Creating TextRoom room error (${result_tr.error_code}): `
        + result_tr.error
        + JSON.stringify(result_tr)
      );
    }

    // Return generated by Janus id for AudioBridge and VideoRoom
    return {
      audioRoomId: result_ab.room,
      videoRoomId: result_vr.room,
      textRoomId: result_tr.room
    };
  }

  /**
   * Deletes audio and video room from the janus server
   * @param {object} janusServerInfo Janus server info
   * @param {object} janusChannelInfo Janus channel info (room, secret)
   */
  async deleteAudioVideoRooms (janusServerInfo, janusChannelInfo) {
    const url = janusServerInfo.url
      + `:${janusServerInfo.apiPort}`
      + `/${janusServerInfo.apiPath}`;

    // create Janus session
    const session = await createSession(url, janusServerInfo.authToken);

    // create plugin handles for AudioBridge & VideoRoom
    const audioBridgePluginHandle = await attachToPlugin({
      plugin: 'janus.plugin.audiobridge',
      url,
      sessionId: session.data.id,
      serverAuthToken: janusServerInfo.authToken
    });
    const videoRoomPluginHandle = await attachToPlugin({
      plugin: 'janus.plugin.videoroom',
      url,
      sessionId: session.data.id,
      serverAuthToken: janusServerInfo.authToken
    });
    const textRoomPluginHandle = await attachToPlugin({
      plugin: 'janus.plugin.textroom',
      url,
      sessionId: session.data.id,
      serverAuthToken: janusServerInfo.authToken
    });

    // Create rooms in the both plugins
    const result_ab = await deleteAudioBridgeRoom({
      sessionId: session.data.id,
      pluginHandle: audioBridgePluginHandle.data.id,
      channelId: janusChannelInfo.room,
      url,
      permanent: false,
      serverAuthToken: janusServerInfo.authToken,
      channelSecret: janusChannelInfo.secret
    });
    const result_vr = await deleteVideoRoom({
      sessionId: session.data.id,
      pluginHandle: videoRoomPluginHandle.data.id,
      channelId: janusChannelInfo.room,
      url,
      permanent: false,
      serverAuthToken: janusServerInfo.authToken,
      channelSecret: janusChannelInfo.secret
    });
    const result_tr = await deleteTextRoom({
      sessionId: session.data.id,
      pluginHandle: textRoomPluginHandle.data.id,
      channelId: janusChannelInfo.room,
      url,
      permanent: false,
      serverAuthToken: janusServerInfo.authToken,
      channelSecret: janusChannelInfo.secret
    });

    // Check either are these requests succeed
    if (result_ab.audiobridge !== 'destroyed') {
      if (result_ab.error.includes('No such room')) {
        throw new Error('RoomAlreadyDeleted');
      }
      throw new Error(
        `Destroying AudioBridge room error (${result_ab.error_code}): `
        + result_ab.error
        + JSON.stringify(result_ab)
      );
    }
    if (result_vr.videoroom !== 'destroyed') {
      if (result_vr.error.includes('No such room')) {
        throw new Error('RoomAlreadyDeleted');
      }
      throw new Error(
        `Destroying VideoRoom room error (${result_vr.error_code}): `
        + result_vr.error
        + JSON.stringify(result_vr)
      );
    }
    if (result_tr.textroom !== 'destroyed') {
      if (result_tr.error.includes('No such room')) {
        throw new Error('RoomAlreadyDeleted');
      }
      throw new Error(
        `Destroying VideoRoom room error (${result_tr.error_code}): `
        + result_tr.error
        + JSON.stringify(result_tr)
      );
    }

    // Return generated by Janus id for AudioBridge and VideoRoom
    return {
      audioRoomId: result_ab.room,
      videoRoomId: result_vr.room
    };
  }

  /**
   * Adds auth token to the janus workspace
   * @param {string} token Auth token
   * @param {object} janusServerInfo Object with janus server connection
   */
  async addAuthTokenForWorkspace(token, janusServerInfo) {
    const url = janusServerInfo.url
      + `:${janusServerInfo.url.includes('https://') ? janusServerInfo.adminHttpsPort : janusServerInfo.adminPort}`
      + `/${janusServerInfo.adminPath}`;
    await rp({
      url,
      method: 'POST',
      body: {
        janus: 'add_token',
        token,
        admin_secret: janusServerInfo.adminSecret,
        transaction: uuid4(),
      },
      json: true
    });
  }

  /**
   * Deletes auth token for the workspace from janus server
   * @param {string} token token
   * @param {object} janusServerInfo Janus server info
   */
  async deleteAuthTokenForWorkspace(token, janusServerInfo) {
    const url = janusServerInfo.url
      + `:${janusServerInfo.url.includes('https://') ? janusServerInfo.adminHttpsPort : janusServerInfo.adminPort}`
      + `/${janusServerInfo.adminPath}`;

    await rp({
      url,
      method: 'POST',
      body: {
        janus: 'remove_token',
        token,
        admin_secret: janusServerInfo.adminSecret,
        transaction: uuid4()
      },
      json: true
    });
  }

  /**
   * Connects to the Janus server and add/remove tokens to
   * audio and video room
   * @param {string} action "add" or "remove"
   * @param {string} token token string
   * @param {object} janusServerInfo Janus connection info
   * @param {object} janusChannelInfo Janus channel info (secret, room)
   */
  async manageAuthTokensForChannel(
    action,
    tokens,
    janusServerInfo,
    janusChannelInfo
  ) {
    // validate action
    if (action !== 'add' && action !== 'remove') {
      throw new Error('Action must be one of ["add", "remove"]');
    }

    const url = janusServerInfo.url
      + `:${janusServerInfo.apiPort}`
      + `/${janusServerInfo.apiPath}`;

    // create Janus session
    const session = await createSession(url, janusServerInfo.authToken);

    // create plugin handles for AudioBridge & VideoRoom
    const audioBridgePluginHandle = await attachToPlugin({
      plugin: 'janus.plugin.audiobridge',
      url,
      sessionId: session.data.id,
      serverAuthToken: janusServerInfo.authToken
    });

    const videoRoomPluginHandle = await attachToPlugin({
      plugin: 'janus.plugin.videoroom',
      url,
      sessionId: session.data.id,
      serverAuthToken: janusServerInfo.authToken
    });

<<<<<<< HEAD
    // const textRoomPluginHandle = await attachToPlugin({
    //   plugin: 'janus.plugin.textroom',
    //   url,
    //   sessionId: session.data.id,
    //   serverAuthToken: janusServerInfo.authToken
    // });
=======
    const textRoomPluginHandle = await attachToPlugin({
      plugin: 'janus.plugin.textroom',
      url,
      sessionId: session.data.id,
      serverAuthToken: janusServerInfo.authToken
    });
>>>>>>> 87857001

    const manage_ab = manageTokensForPlugin(action, tokens, {
      sessionId: session.data.id,
      roomId: janusChannelInfo.room,
      url,
      pluginHandle: audioBridgePluginHandle.data.id,
      serverAuthToken: janusServerInfo.authToken,
      channelSecret: janusChannelInfo.secret
    });

    const manage_vr = manageTokensForPlugin(action, tokens, {
      sessionId: session.data.id,
      roomId: janusChannelInfo.room,
      url,
      pluginHandle: videoRoomPluginHandle.data.id,
      serverAuthToken: janusServerInfo.authToken,
      channelSecret: janusChannelInfo.secret
    });

<<<<<<< HEAD
    // const manage_tr = manageTokensForPlugin(action, tokens, {
    //   sessionId: session.data.id,
    //   roomId: janusChannelInfo.room,
    //   url,
    //   pluginHandle: textRoomPluginHandle.data.id,
    //   serverAuthToken: janusServerInfo.authToken,
    //   channelSecret: janusChannelInfo.secret
    // });

    const results = await Promise.all([manage_ab, manage_vr]);
=======
    const manage_tr = manageTokensForTextRoomPlugin(action, tokens, {
      sessionId: session.data.id,
      roomId: janusChannelInfo.room,
      url,
      pluginHandle: textRoomPluginHandle.data.id,
      serverAuthToken: janusServerInfo.authToken,
      channelSecret: janusChannelInfo.secret
    });

    const results = await Promise.all([manage_ab, manage_vr, manage_tr]);
>>>>>>> 87857001

    // Check either are these requests succeed
    if (results[0].audiobridge !== 'success') {
      throw new Error(
        `Manage tokens in audiobridge error (${results[0].error_code}): `
        + results[0].error
        + JSON.stringify(results[0])
      );
    }

    if (results[1].videoroom !== 'success') {
      throw new Error(
        `Manage tokens in videoroom error (${results[1].error_code}): `
        + results[1].error
        + JSON.stringify(results[1])
      );
    }

<<<<<<< HEAD
    // if (results[2].textroom !== 'success') {
    //   throw new Error(
    //     `Manage tokens in textroom error (${results[2].error_code}): `
    //     + results[2].error
    //     + JSON.stringify(results[2])
    //   );
    // }
=======
    if (results[2].textroom !== 'success') {
      throw new Error(
        `Manage tokens in textroom error (${results[2].error_code}): `
        + results[2].error
        + JSON.stringify(results[2])
      );
    }
>>>>>>> 87857001
  }

  async roomExists(channelJanus, janusServerInfo) {
    const url = janusServerInfo.url
      + `:${janusServerInfo.url.includes('https://') ? janusServerInfo.publicHttpsPort : janusServerInfo.apiPort}`
      + `/${janusServerInfo.apiPath}`;

    // create Janus session
    const session = await createSession(url, janusServerInfo.authToken);

    // create plugin handles for AudioBridge & VideoRoom
    const audioBridgePluginHandle = await attachToPlugin({
      plugin: 'janus.plugin.audiobridge',
      url,
      sessionId: session.data.id,
      serverAuthToken: janusServerInfo.authToken
    });
    const videoRoomPluginHandle = await attachToPlugin({
      plugin: 'janus.plugin.videoroom',
      url,
      sessionId: session.data.id,
      serverAuthToken: janusServerInfo.authToken
    });

    const resultInAudioroom = await checkIfRoomExists({
      url,
      sessionId: session.data.id,
      pluginHandle: audioBridgePluginHandle.data.id,
      roomId: channelJanus.room,
      serverAuthToken: janusServerInfo.authToken,
      channelSecret: channelJanus.secret
    });

    const resultInVideoroom = await checkIfRoomExists({
      url,
      sessionId: session.data.id,
      pluginHandle: videoRoomPluginHandle.data.id,
      roomId: channelJanus.room,
      serverAuthToken: janusServerInfo.authToken,
      channelSecret: channelJanus.secret
    });

    return resultInAudioroom.exists && resultInVideoroom.exists;
  }
};

/**
 * Adds/remove provided tokens in the list of allowed tokens
 * for the channel in a plugin
 * @param {string} action add | remove
 * @param {string} token auth token
 * @param {object} config Allow plugin config
 */
async function manageTokensForPlugin(action, tokens, {
  sessionId,
  roomId,
  url,
  pluginHandle,
  channelSecret,
  serverAuthToken
}) {
  // validate action
  if (action !== 'add' && action !== 'remove') {
    throw new Error('Action should be one of ["add", "remove"]');
  }

  // make request
  const transaction = uuid4();
  const response = await rp({
    method: 'POST',
    url: `${url}/${sessionId}/${pluginHandle}`,
    json: true,
    body: {
      janus: 'message',
      transaction,
      token: serverAuthToken,
      body: {
        request: 'allowed',
        secret: channelSecret,
        room: roomId,
        action,
        allowed: tokens
      }
    }
  });
  if (response.janus !== 'success') {
    throw new Error(
      `Error at manage tokens in plugin (${response.error.code}): `
      + response.error.reason
    );
  }
  return response.plugindata.data;
}

/**
<<<<<<< HEAD
=======
 * Adds/remove provided tokens in the list of allowed tokens
 * for the channel in a plugin
 * @param {string} action add | remove
 * @param {string} token auth token
 * @param {object} config Allow plugin config
 */
async function manageTokensForTextRoomPlugin(action, tokens, {
  sessionId,
  roomId,
  url,
  pluginHandle,
  channelSecret,
  serverAuthToken
}) {
  // validate action
  if (action !== 'add' && action !== 'remove') {
    throw new Error('Action should be one of ["add", "remove"]');
  }

  // make request
  const transaction = uuid4();
  const response = await rp({
    method: 'POST',
    url: `${url}/${sessionId}/${pluginHandle}`,
    json: true,
    body: {
      janus: 'message',
      transaction,
      token: serverAuthToken,
      body: {
        // request: 'allowed',
        request: 'list',
        textroom: 'allowed',
        secret: channelSecret,
        room: roomId,
        action,
        allowed: tokens
      }
    }
  });
  if (response.janus !== 'success') {
    throw new Error(
      `Error at manage tokens in plugin (${response.error.code}): `
      + response.error.reason
    );
  }
  return response.plugindata.data;
}

/**
>>>>>>> 87857001
 * Check if room exists in janus
 * @param {object} config Request config
 */
async function checkIfRoomExists({
  sessionId,
  roomId,
  url,
  pluginHandle,
  channelSecret,
  serverAuthToken
}) {

  // make request
  const transaction = uuid4();
  const response = await rp({
    method: 'POST',
    url: `${url}/${sessionId}/${pluginHandle}`,
    json: true,
    body: {
      janus: 'message',
      transaction,
      token: serverAuthToken,
      body: {
        request: 'exists',
        secret: channelSecret,
        room: roomId,
      }
    }
  });
  if (response.janus !== 'success') {
    throw new Error(
      `Error at check if room exists in plugin (${response.error.code}): `
      + response.error.reason
    );
  }
  return response.plugindata.data;
<<<<<<< HEAD
}
=======
}
>>>>>>> 87857001
<|MERGE_RESOLUTION|>--- conflicted
+++ resolved
@@ -802,21 +802,12 @@
       serverAuthToken: janusServerInfo.authToken
     });
 
-<<<<<<< HEAD
-    // const textRoomPluginHandle = await attachToPlugin({
-    //   plugin: 'janus.plugin.textroom',
-    //   url,
-    //   sessionId: session.data.id,
-    //   serverAuthToken: janusServerInfo.authToken
-    // });
-=======
     const textRoomPluginHandle = await attachToPlugin({
       plugin: 'janus.plugin.textroom',
       url,
       sessionId: session.data.id,
       serverAuthToken: janusServerInfo.authToken
     });
->>>>>>> 87857001
 
     const manage_ab = manageTokensForPlugin(action, tokens, {
       sessionId: session.data.id,
@@ -836,18 +827,6 @@
       channelSecret: janusChannelInfo.secret
     });
 
-<<<<<<< HEAD
-    // const manage_tr = manageTokensForPlugin(action, tokens, {
-    //   sessionId: session.data.id,
-    //   roomId: janusChannelInfo.room,
-    //   url,
-    //   pluginHandle: textRoomPluginHandle.data.id,
-    //   serverAuthToken: janusServerInfo.authToken,
-    //   channelSecret: janusChannelInfo.secret
-    // });
-
-    const results = await Promise.all([manage_ab, manage_vr]);
-=======
     const manage_tr = manageTokensForTextRoomPlugin(action, tokens, {
       sessionId: session.data.id,
       roomId: janusChannelInfo.room,
@@ -858,7 +837,6 @@
     });
 
     const results = await Promise.all([manage_ab, manage_vr, manage_tr]);
->>>>>>> 87857001
 
     // Check either are these requests succeed
     if (results[0].audiobridge !== 'success') {
@@ -877,15 +855,6 @@
       );
     }
 
-<<<<<<< HEAD
-    // if (results[2].textroom !== 'success') {
-    //   throw new Error(
-    //     `Manage tokens in textroom error (${results[2].error_code}): `
-    //     + results[2].error
-    //     + JSON.stringify(results[2])
-    //   );
-    // }
-=======
     if (results[2].textroom !== 'success') {
       throw new Error(
         `Manage tokens in textroom error (${results[2].error_code}): `
@@ -893,7 +862,6 @@
         + JSON.stringify(results[2])
       );
     }
->>>>>>> 87857001
   }
 
   async roomExists(channelJanus, janusServerInfo) {
@@ -989,8 +957,6 @@
 }
 
 /**
-<<<<<<< HEAD
-=======
  * Adds/remove provided tokens in the list of allowed tokens
  * for the channel in a plugin
  * @param {string} action add | remove
@@ -1041,7 +1007,6 @@
 }
 
 /**
->>>>>>> 87857001
  * Check if room exists in janus
  * @param {object} config Request config
  */
@@ -1078,8 +1043,4 @@
     );
   }
   return response.plugindata.data;
-<<<<<<< HEAD
-}
-=======
-}
->>>>>>> 87857001
+}