'use strict';
const socketIO = require('socket.io');
const eventNames = require('./event_names');
const redisAdapter = require('socket.io-redis');
const Redis = require('ioredis');
const config = require('../../config');

exports.getSocketIO = async (server) => {
  const io = socketIO({
    path: '/socket.io',
    pingInterval: 25000, // by default
    pingTimeout: 15000 // how many ms without a pong packet to consider the connection closed
  });
  if (config.redis.sentinels) {
    io.adapter(redisAdapter({
      pubClient: new Redis(config.redis),
      subClient: new Redis(config.redis)
    }));
  } else {
    io.adapter(redisAdapter(config.redis.uri));
  }

  io.on('connection', (socket) => {
    socket.server = server;
    socket.userSocketsStorage = io.userSocketsStorage;

    socket.on(eventNames.client.auth, require('./client-handlers/auth')(socket, io));
    socket.on(eventNames.client.disconnect, require('./client-handlers/disconnect')(socket, io));
<<<<<<< HEAD
    socket.on(eventNames.client.logout, require('./client-handlers/logout')(socket, io));
=======
    socket.on(eventNames.client.conversationBroadcast, require('./client-handlers/conversation_broadcast')(socket, io));
>>>>>>> e55f3893
    socket.on('error', (error) => {
      console.log(`Socket ${socket.id} error: ${error}`);
    });
  });

  server.apiEvents.on('api-event', evt => {
    if (evt.room) {
      io.to(evt.room).emit(evt.name, evt.data);
    } else if (evt.rooms) {
      for (let i = 0; i < evt.rooms.length; i++) {
        io.to(evt.rooms[i]).emit(evt.name, evt.data);
      }
    }
  });

  server.apiEvents.on('subscribe-sockets', evt => {
    if (!evt.sockets.length) {
      return;
    }

    evt.sockets.forEach(socketId => {
      io.of('/').adapter.remoteJoin(socketId, evt.room);
    });
  });

  server.apiEvents.on('unsubscribe-sockets', evt => {
    if (!evt.sockets.length) {
      return;
    }

    evt.sockets.forEach(socketId => {
      io.of('/').adapter.remoteLeave(socketId, evt.room);
    });
  });

  server.apiEvents.on('disconnect', socketId => {
    io.of('/').adapter.remoteDisconnect(socketId, true);
  });

  return io;
};<|MERGE_RESOLUTION|>--- conflicted
+++ resolved
@@ -26,11 +26,8 @@
 
     socket.on(eventNames.client.auth, require('./client-handlers/auth')(socket, io));
     socket.on(eventNames.client.disconnect, require('./client-handlers/disconnect')(socket, io));
-<<<<<<< HEAD
     socket.on(eventNames.client.logout, require('./client-handlers/logout')(socket, io));
-=======
     socket.on(eventNames.client.conversationBroadcast, require('./client-handlers/conversation_broadcast')(socket, io));
->>>>>>> e55f3893
     socket.on('error', (error) => {
       console.log(`Socket ${socket.id} error: ${error}`);
     });
