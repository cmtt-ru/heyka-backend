--- conflicted
+++ resolved
@@ -402,7 +402,6 @@
     });
   });
 
-<<<<<<< HEAD
   describe('DELETE /me', () => {
     describe('Cant delete if password is invalid', () => {
       it('should return 403 forbidden', async () => {
@@ -478,8 +477,10 @@
         expect(response.statusCode).equals(200);
         const allWorkspaceMembers = await wdb.getWorkspaceMembers(w.id);
         expect(allWorkspaceMembers).length(1);
-        expect(allWorkspaceMembers[0].id).equals(admin.id); 
-=======
+        expect(allWorkspaceMembers[0].id).equals(admin.id);
+      });
+    });
+  });
   describe('POST /me/app-settings', () => {
     describe('Just check route', () => {
       it('should return 200 and new updated user', async () => {
@@ -505,7 +506,6 @@
         expect(response.result.appSettings.theme).equals(newAppSettings.theme);
         const newUser = await udb.findById(user.id);
         expect(newUser.app_settings.theme).equals(newAppSettings.theme);
->>>>>>> 04755345
       });
     });
   });
