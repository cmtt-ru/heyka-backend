--- conflicted
+++ resolved
@@ -404,11 +404,7 @@
 
     // send pushes for all participants
     try {
-<<<<<<< HEAD
-      await Promise.all(users.map(uId => userService.sendMessage({
-=======
       await Promise.all(users.map(uId => userService.sendInvite({
->>>>>>> cafc7f7b
         fromUserId: userId,
         toUserId: uId,
         isResponseNeeded: true,
@@ -454,11 +450,7 @@
     const channel = await chdb.getChannelById(channelId);
 
     if (!channel) {
-<<<<<<< HEAD
-      throw new Error('ChannelAlreadyDeleted');
-=======
       return;
->>>>>>> cafc7f7b
     }
 
     // delete channel from janus server
@@ -473,11 +465,7 @@
     const messages = await mdb.getChannelMessages(channelId);
     if (messages.length) {
       for (let i in messages) {
-<<<<<<< HEAD
-        apiEventService.messageCancelled(messages[i].to_user_id, messages[i].id);
-=======
         apiEventService.inviteCancelled(messages[i].to_user_id, messages[i].id);
->>>>>>> cafc7f7b
       }
     }
 
