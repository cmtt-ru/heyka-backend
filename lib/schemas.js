--- conflicted
+++ resolved
@@ -25,13 +25,9 @@
   id: idSchema,
   name: Joi.string().max(100).required(),
   avatar: Joi.string().uri().optional(),
-<<<<<<< HEAD
   avatarSet: Joi.object().optional(),
   avatarFileId: Joi.string().uuid().optional(),
-  email: Joi.string().email().required(),
-=======
-  email: Joi.string().email().required().optional(),
->>>>>>> 1604b304
+  email: Joi.string().email().optional(),
   isEmailVerified: Joi.boolean().required(),
   createdAt: date.required(),
   updatedAt: date.required()
