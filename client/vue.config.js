const path = require('path');
const webpackPlugins = [];

module.exports = {
  configureWebpack: {
    resolve: {
      alias: {
        '@': path.resolve(__dirname, 'src/'),
        '@api': path.resolve(__dirname, 'src/api'),
        '@components': path.resolve(__dirname, 'src/components'),
        '@assets': path.resolve(__dirname, 'src/assets'),
<<<<<<< HEAD
=======
        '@icons': path.resolve(__dirname, 'src/renderer/components/icons'),
        '@views': path.resolve(__dirname, 'src/renderer/views'),
        '@static': path.resolve(__dirname, 'public'),
>>>>>>> 174b9a78
      },
    },
    plugins: webpackPlugins,
    devtool: 'source-map',
  },

  pluginOptions: {
    i18n: {
      locale: 'en',
      fallbackLocale: 'en',
      localeDir: 'translations',
      enableInSFC: true,
    },
    svgSprite: {
      dir: 'src/assets/icons',
      test: /\.svg$/,
      loaderOptions: {
        extract: true,
        spriteFilename: 'img/icons.svg',
      },
    },
    prerenderSpa: {
      registry: undefined,
      renderRoutes: [
        '/',
      ],
      useRenderEvent: true,
      headless: true,
      onlyProduction: true,
    },
  },

  chainWebpack: config => {
    config.module
      .rule('svg-sprite')
      .use('svgo-loader')
      .loader('svgo-loader');
  },
};<|MERGE_RESOLUTION|>--- conflicted
+++ resolved
@@ -9,12 +9,9 @@
         '@api': path.resolve(__dirname, 'src/api'),
         '@components': path.resolve(__dirname, 'src/components'),
         '@assets': path.resolve(__dirname, 'src/assets'),
-<<<<<<< HEAD
-=======
         '@icons': path.resolve(__dirname, 'src/renderer/components/icons'),
         '@views': path.resolve(__dirname, 'src/renderer/views'),
         '@static': path.resolve(__dirname, 'public'),
->>>>>>> 174b9a78
       },
     },
     plugins: webpackPlugins,
