--- conflicted
+++ resolved
@@ -35,10 +35,8 @@
   handler: async (request, h) => {
 
     const langFromHeaders = request.headers['accept-language'];
-<<<<<<< HEAD
-=======
-    console.log(langFromHeaders);
->>>>>>> 7c957ac6
+
+    console.log('langFromHeaders', langFromHeaders);
 
     const { user: userInfo } = request.payload;
 
