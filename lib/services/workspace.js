'use strict';

const Schmervice = require('schmervice');
const uuid4 = require('uuid/v4');
const helpers = require('./helpers');
const eventNames = require('../socket/event_names');

const INVITE_CODE_LIFESPAN = 24 * 60 * 60 * 1000; // a day

module.exports = class WorkspaceService extends Schmervice.Service {

  constructor (...args) {
    super(...args);
  }

  /**
   * Returns information about invite code (expired, info about user who invited
   * and info about workspace)
   * @param {string} fullCode 12 length string
   */
  async getInviteInfo(code) {
    const {
      inviteCodesDatabaseService: codeService,
      userDatabaseService: udb,
      workspaceDatabaseService: wdb
    } = this.server.services();

    const inviteCode = await codeService.getInviteByCode(code);
    if (!inviteCode) {
      return { status: 'NotFound' };
    }
    const now = new Date();
    const expiredDate = new Date(inviteCode.expired_at);
    if (now.getTime() > expiredDate.getTime()) {
      return { status: 'Expired' };
    }

    // get info about workspace and user
    const results = await Promise.all([
      udb.findById(inviteCode.created_by),
      wdb.getWorkspaceById(inviteCode.workspace_id)
    ]);
    return {
      status: 'valid',
      user: results[0],
      workspace: results[1]
    };
  }

  /**
   * Collect full state of the workspace for a certain user
   * @param {string} workspaceId Workspace id
   * @param {string} userId User id
   */
  async getWorkspaceStateForUser(workspaceId, userId) {
    const { 
      workspaceDatabaseService: wdb,
      connectionService
    } = this.server.services();

    const relations = await wdb.getUserWorkspaceRelations(workspaceId, userId);
    if (relations.length === 0) {
      throw new Error('NotPermitted');
    } else if (relations.length > 1) {
      this.server.log(['warn'], `Multiple workspace_members relations: userId(${userId}), workspaceId(${workspaceId})`);
    }

    const relation = relations[0];

    // collect the state
    const [
      workspace,
      channels,
      users
    ] = await Promise.all([
      wdb.getWorkspaceById(workspaceId),
      wdb.getWorkspaceChannelsForUser(workspaceId, userId),
      wdb.getWorkspaceMembersForUser(workspaceId, userId)
    ]);

    const workspaceConnections = await connectionService.getWorkspaceConnections(workspaceId);

    const usersObj = {};
    const channelsObj = {};

    for (let channelIndex in channels) {
      channelsObj[channels[channelIndex].id] = {
        ...channels[channelIndex],
        users: []
      };
    }
    for (let userIndex in users) {
      usersObj[users[userIndex].id] = {
        ...users[userIndex],
        onlineStatus: users[userIndex].online_status || 'offline'
      };
    }

    for (let connIndex in workspaceConnections) {
      const conn = workspaceConnections[connIndex];
      if (conn.channelId && channelsObj[conn.channelId]) {
        channelsObj[conn.channelId].users.push({
          userId: conn.userId,
          ...conn.mediaState
        });
      }
    }

    return {
      workspace,
      relation,
      channels: Object.values(channelsObj),
      users: Object.values(usersObj)
    };
  }

  /**
   * Collect full state of the workspace for a certain user
   * and adds janus statistic here
   * @param {string} workspaceId Workspace id
   * @param {string} userId User id
   */
  async getWorkspaceStateForMonitoring(workspaceId, userId) {
    const {
      workspaceService,
      janusWorkspaceService,
      channelDatabaseService: chdb,
    } = this.server.services();

    const [
      workspaceState,
      janusStats,
    ] = await Promise.all([
      workspaceService.getWorkspaceStateForUser(workspaceId, userId),
      janusWorkspaceService.getJanusStatsForAllServers(),
    ]);

    // filter ненужная info
    workspaceState.users = workspaceState.users.map(u => ({ id: u.id, name: u.name }));
    workspaceState.channels = workspaceState.channels.map(c => ({
      users: c.users,
      id: c.id,
      name: c.name,
      janus: c.janus,
    }));
    delete workspaceState.relation;
    workspaceState.workspace = {
      id: workspaceState.workspace.id,
      name: workspaceState.workspace.name,
    };


    Object.values(janusStats).forEach(sessions => {
      sessions.forEach(session => {
        session.handles.map(h => {
          delete h.sdps;
          if (h.streams) {
            h.streams.forEach(stream => {
              delete stream.extensions;
              delete stream.codecs;
              delete stream.direction;
              if (stream.components) {
                stream.components.forEach(c => {
                  delete c.dtls;
                });
              }
            });
          }
        });
      });
    });

    workspaceState.channels = await Promise.all(workspaceState.channels.map(async ch => {
      const result = { ...ch };

      const janusForChannel = await chdb.getJanusForChannel(ch.id);
      if (!janusForChannel) {
        return ch;
      }

      result.janusDetails = janusForChannel;
      return result;
    }));

    const sessionsByUsers = {};

    Object.keys(janusStats).forEach(serverUrl => {
      if (!sessionsByUsers[serverUrl]) {
        sessionsByUsers[serverUrl] = {};
      }

      janusStats[serverUrl].forEach(session => {
        const handle = session.handles
          .find(h => h.plugin_specific && h.plugin_specific.display);

        if (!handle) {
          return;
        }
        let sessionUserId = handle.plugin_specific.display;
        sessionUserId = sessionUserId.replace('(receiver)', '').replace('(sender)', '');

        if (!sessionsByUsers[serverUrl][sessionUserId]) {
          sessionsByUsers[serverUrl][sessionUserId] = [];
        }

        sessionsByUsers[serverUrl][sessionUserId].push(session);
      });
    });

    workspaceState.channels.forEach(ch => {
      ch.users.forEach(u => {
        if (!sessionsByUsers[ch.janusDetails.publicHttpsUrl][u.userId]) {
          return;
        }
        u.janusStats = sessionsByUsers[ch.janusDetails.publicHttpsUrl][u.userId]
          .map(({id, handles: sessionHandles }) => {
            let name = 'Unknown';
            if (sessionHandles.length === 2
            && sessionHandles.find(h => h.plugin === 'janus.plugin.audiobridge')
            && sessionHandles.find(h => h.plugin === 'janus.plugin.videoroom')) {
              name = 'Main window';
            } else if (sessionHandles.length === 1
            && sessionHandles[0].plugin === 'janus.plugin.textroom') {
              name = 'Frame window';
            }

            return {
              id,
              name,
              handles: Object.values(sessionHandles),
            };
          });
        delete sessionsByUsers[ch.janusDetails.publicHttpsUrl][u.userId];
      });
    });

    return {
      workspaceState,
      undefinedJanusStats: sessionsByUsers,
    };
  }

  /**
   * Creates workspace and return the id
   * @deprecated
   * @param {object} user Object with user info
   * @param {string} name Workspace name
   * @param {string} avatar Avatar uri, optional
   * @returns {object} Workspace object and relation object
   */
  async createWorkspace (user, name, avatar) {
    const { 
      workspaceDatabaseService: wdb,
      channelService
    } = this.server.services();

    // prepare workspace info and create a workspace
    const now = new Date();
    const workspaceInfo = {
      id: uuid4(),
      name,
      avatar,
      limits: {},
      janus: {},
      creator_id: user.id,
      created_at: now,
      updated_at: now
    };
    await wdb.insertWorkspace(workspaceInfo);

    // prepare workspace - user relation and create it
    const workspaceMemberInfo = {
      user_id: user.id,
      workspace_id: workspaceInfo.id,
      role: wdb.roles().admin,
      created_at: now,
      updated_at: now
    };

    // add first workspace member (admin)
    await wdb.addWorkspaceMember(workspaceMemberInfo);

    // add default channels
    await channelService.createDefaultChannels(user, workspaceInfo);

    return {
      workspace: workspaceInfo,
      relation: workspaceMemberInfo
    };
  }

  /**
   * Creates workspace and return created workspace object and relation object
   * 
   * @param {string} userId User id (creator of workspace)
   * @param {object} workspace Workspace info
   * @param {string} workspace.name Name of workspace
   * @param {?string} workspace.avatarFileId Optional avatar of workspace
   */
  async createNewWorkspace(userId, {
    name,
    avatarFileId,
  }) {
    const { 
      workspaceDatabaseService: wdb,
      fileService,
    } = this.server.services();

    // prepare workspace info
    const now = new Date();
    const workspaceInfo = {
      id: uuid4(),
      name,
      creator_id: userId,
      created_at: now,
      updated_at: now
    };

    // check avatarFileId
    if (avatarFileId) {
      const avatarSet = await fileService.getImageSetForOwnedEntity('avatar', userId, avatarFileId);
      workspaceInfo.avatar_set = avatarSet;
      workspaceInfo.avatar_file_id = avatarFileId;
    }
    
    // insert workspace to the database
    await wdb.insertWorkspace(workspaceInfo);

    // add user to workspace as admin
    const relation = await this.addUserToWorkspace(workspaceInfo.id, userId, 'admin');

    // add default channels
    await this.createChannel(workspaceInfo.id, userId, {
      name: 'general',
      isPrivate: false
    });

    return {
      workspace: workspaceInfo,
      relation
    };
  }

  /**
   * Update workspace info
   * @param {string} workspaceId Workspace id
   * @param {object} workspace New workspace information
   * @param {?string} workspace.name New name
   * @param {?string} workspace.avatarFileId New avatar file id 
   */
  async updateWorkspace(workspaceId, {
    name,
    avatarFileId
  }) {
    const {
      fileService,
      workspaceDatabaseService: wdb,
      apiEventService,
    } = this.server.services();

    const workspace = await wdb.getWorkspaceById(workspaceId);

    if (!workspace) {
      throw new Error('NotFound');
    }

    const updateObject = {};

    // update name
    if (name) {
      updateObject.name = name;
    }

    // update avatar
    if (avatarFileId) {
      const avatarSet = await fileService.getImageSetForOwnedEntity('avatar', null, avatarFileId);
      updateObject.avatar_set = avatarSet;
      updateObject.avatar_file_id = avatarFileId;
    } else if (avatarFileId === null && workspace.avatar_file_id) {
      updateObject.avatar_set = {};
      updateObject.avatar_file_id = null;
    }

    if (Object.keys(updateObject).length === 0) {
      return;
    }

    // set new updated_at date
    updateObject.updated_at = new Date();

    // update workspace in the database
    await wdb.updateWorkspace(workspaceId, updateObject);

    // notify all participants about update
    apiEventService.workspaceUpdated(workspaceId, { ...workspace, ...updateObject });

    return { ...workspace, ...updateObject };
  }

  /**
<<<<<<< HEAD
   * Update workspace settings
   * 
   * @param {string} workspaceId Workspace id
   * @param {object} workspace New workspace information
   * @param {?boolean} workspace.canUsersInvite Can any users invite to the workspace
   */
  async updateWorkspaceSettings(workspaceId, {
    canUsersInvite
  }) {
=======
   * Delete workspace
   * 
   * @param {string} workspaceId Workspace id
   * @param {string} name Workspace name
   */
  async deleteWorkspace(workspaceId, name) {
>>>>>>> 60573b02
    const {
      workspaceDatabaseService: wdb,
    } = this.server.services();

    const workspace = await wdb.getWorkspaceById(workspaceId);

    if (!workspace) {
      throw new Error('NotFound');
    }

<<<<<<< HEAD
    const updateObject = {};

    // update name
    if (canUsersInvite !== null && canUsersInvite !== undefined) {
      updateObject.can_users_invite = canUsersInvite;
    }

    if (Object.keys(updateObject).length === 0) {
      return;
    }

    // set new updated_at date
    updateObject.updated_at = new Date();

    // update workspace in the database
    await wdb.updateWorkspace(workspaceId, updateObject);

    return { ...workspace, ...updateObject };
=======
    if (name !== workspace.name) {
      throw new Error('InvalidName');
    }

    await wdb.deleteWorkspace(workspaceId);
>>>>>>> 60573b02
  }

  /**
   * Creates channel, relation between creator and channel and 
   * relations between all rest members if channel is public
   * @param {string} workspaceId Workspace id
   * @param {string} userId User id
   * @param {object} channel Object with channel info
   */
  async createChannel(workspaceId, userId, channel) {
    const { 
      channelDatabaseService: chdb,
      workspaceDatabaseService: wdb,
      connectionService,
      apiEventService
    } = this.server.services();
    const now = new Date();

    const workspace = await wdb.getWorkspaceById(workspaceId);
    if (!workspace) throw new Error('WorkspaceNotFound');

    const [
      room,
      secret
    ] = await Promise.all([ helpers.getSecureRandomNumber(), helpers.getRandomCode(50) ]);
    
    // Create channel (insert to the database)
    const tmpActiveUntil = channel.lifespan
      ? new Date(Date.now() + channel.lifespan)
      : null;
    const channelInfo = {
      id: uuid4(),
      name: channel.name,
      is_private: channel.isPrivate,
      is_tmp: channel.isTemporary,
      workspace_id: workspaceId,
      creator_id: userId,
      janus: { room, secret }
    };
    if (tmpActiveUntil) {
      channelInfo.tmp_active_until = tmpActiveUntil;
      channelInfo.is_tmp = true;
    }
    if (channel.description) {
      channelInfo.description = channel.description;
    }

    // insert channel to the database
    await chdb.insertChannel(helpers.withTimestamp(channelInfo, now));

    // Insert relation between creator and channel
    const channelCreatorRelation = {
      user_id: userId,
      workspace_id: workspaceId,
      channel_id: channelInfo.id,
      role: chdb.roles().admin
    };

    await chdb.addChannelMembers(helpers.withTimestamp(channelCreatorRelation, now));

    // Insert relations between channel and all worpsace's members
    if (!channelInfo.is_private) {
      await this.addMembersToPublicChannel(channelInfo.id, workspaceId, userId);
    }

    // subscribe users for channel events
    if (!channelInfo.is_private) {
      // if channel is public, subscribe all workspace sockets to channel events
      const allWorkspaceConnections = await connectionService.getWorkspaceConnections(workspaceId);
      this.server.apiEvents.emit('subscribe-sockets', {
        room: eventNames.rooms.channelRoom(channelInfo.id),
        sockets: allWorkspaceConnections.map(c => c.connectionId),
      });
    } else {
      // subscribe only creator
      const creatorConnections = await connectionService.getUserConnections(userId, workspaceId);
      this.server.apiEvents.emit('subscribe-sockets', {
        room: eventNames.rooms.channelRoom(channelInfo.id),
        sockets: creatorConnections.map(c => c.connectionId),
      });
    }

    // Notify users about just created channel
    apiEventService.channelCreated(workspaceId, channelInfo.id);

    return channelInfo;
  }

  /**
   * Creates temporary channel for private talk
   * and invites user to it
   * 
   * @param {string} workspaceId Workspace id
   * @param {string} userId Initiator user id
   * @param {Array<string>} users List of users for private talk
   * @returns {Channel}
   */
  async startPrivateTalk(workspaceId, userId, users) {
    const {
      workspaceDatabaseService: wdb,
      userDatabaseService: udb,
      channelDatabaseService: chdb,
      userService,
    } = this.server.services();

    const now = new Date();
    const workspace = await wdb.getWorkspaceById(workspaceId);

    if (!workspace) {
      throw new Error('NotFound');
    }

    // check if all users in that workspace
    const workspaceUserIds = await wdb.getWorkspaceMemberIds(workspaceId);
    for (let i in users) {
      if (!workspaceUserIds.includes(users[i])) {
        throw new Error('UsersInDifferentWorkspaces');
      }
    }

    // check if there is an already created channel for that users
    if (users.length === 1) {
      const userSet = [userId, ...users].sort().join('');
      const alreadyCreatedChannel = await chdb.getChannelsByUserSet(userSet);

      // return already created channel if it exists
      if (alreadyCreatedChannel.length) {
        return alreadyCreatedChannel[0];
      }
    }

    // create temporary channel
    const [
      room,
      secret
    ] = await Promise.all([ helpers.getSecureRandomNumber(), helpers.getRandomCode(50) ]);
    const channel = helpers.withTimestamp({
      id: uuid4(),
      is_private: true,
      is_tmp: true,
      workspace_id: workspaceId,
      creator_id: userId,
      janus: { room, secret }
    }, now);
    // add user set for channel if there will be only two participants
    if (users.length === 1) {
      channel.user_set = [userId, ...users].sort().join('');
    }
    const channelUsers = await udb.findSeveralUsers([ userId, ...users]); 
    if (channelUsers.length !== users.length + 1) {
      throw new Error('UsersNotExist');
    }
    channel.name = helpers.compilePrivateChannelName(channelUsers, userId);
    await chdb.insertChannel(channel);

    // add users to channel
    await this.addMembersToChannel(channel.id, workspaceId, [ userId, ...users]);

    // send pushes for all participants
    try {
      await Promise.all(users.map(uId => userService.sendInvite({
        fromUserId: userId,
        toUserId: uId,
        isResponseNeeded: true,
        workspaceId: workspaceId,
        channelId: channel.id,
        message: {
          action: 'invite',
          channelId: channel.id,
          isResponseNeeded: true,
        }
      })));
    } catch (e) {
      if (e.message.includes('UserNotConnected')) {
        // ignore
      } else {
        throw (e);
      }
    }

    // Increase calls count between initiator user and called users
    users.forEach(invitedUserId => userService.increaseCallsCountBetweenUsers(userId, invitedUserId, workspaceId));

    return channel;
  }

  /**
   * Deletes channel from janus server
   * Deletes channel from the database
   * Notify all users about the event
   * @param {string} channelId Channel id
   */
  async deleteChannel(channelId) {
    const {
      userDatabaseService: udb,
      channelDatabaseService: chdb,
      janusWorkspaceService,
      apiEventService,
      messageDatabaseService: mdb,
      userService,
    } = this.server.services();

    // We cant delete channel if there is an active conversation
    const usersInChannel = await chdb.getAllUsersInChannel(channelId);
    if (usersInChannel.length > 0) {
      throw new Error('ActiveConversation');
    }

    const channel = await chdb.getChannelById(channelId);

    if (!channel) {
      return;
    }

    // delete channel from janus server
    const janusOpts = await chdb.getJanusForChannel(channelId);
    if (janusOpts) {
      await janusWorkspaceService.deleteAudioVideoRooms(janusOpts, channel.janus);
      janusWorkspaceService.decrementJanusChannelsFor(janusOpts.name);
    }

    // notify about message cancelled
    // messages will be deleted with channel on CASCADE
    const messages = await mdb.getChannelMessages(channelId);
    const sendPushPromises = [];
    if (messages.length) {

      for (let i in messages) {
        apiEventService.inviteCancelled(messages[i].to_user_id, messages[i].id);

        const user = await udb.findById(messages[i].to_user_id);
        if (user.device_tokens.length > 0) {
          sendPushPromises.push(userService.sendNotificationToUserDevices(user, {
            event: 'invite-cancelled',
            data: {
              inviteId: messages[i].id,
            }
          }));
        }
      }
    }
    await sendPushPromises;

    // delete channel from the database
    await chdb.deleteChannel(channelId);

    // notify all users that channel was deleted
    apiEventService.channelDeleted(channel.workspace_id, channelId);
  }

  /**
   * Creates relation between just created public channel and
   * all members of a workspace
   * @param {string} channelId Channel id
   * @param {string} workspaceId Workspace id
   * @param {string} creatorId id of admin user
   */
  async addMembersToPublicChannel(channelId, workspaceId, creatorId) {
    const { 
      workspaceDatabaseService: wdb,
      channelDatabaseService: chdb
    } = this.server.services();
    const now = new Date();

    const workspace = await wdb.getWorkspaceById(workspaceId);
    const channel = await chdb.getChannelById(channelId);
    if (!workspace) {
      throw new Error('WorkspaceNotFound');
    }
    if (!channel) {
      throw new Error('ChannelNotFound');
    }

    const workspaceMembers = (await wdb.getWorkspaceMembers(workspaceId))
      .filter(user => user.id !== creatorId); // get rid of admin

    const relations = await Promise.all(workspaceMembers.map(async user => {
      return {
        user_id: user.id,
        workspace_id: workspaceId,
        channel_id: channelId,
        role: chdb.roles().user,
        created_at: now,
        updated_at: now
      };
    }));

    if (!relations.length) return [];

    await chdb.addChannelMembers(relations);
    return relations;
  }

  /**
   * Adds the specified users to the channel
   * @param {string} channelId Channel id
   * @param {string} workspaceId Workspace id
   * @param {Array<string>} memberList List of users that should be included to the channel
   */
  async addMembersToChannel(channelId, workspaceId, memberList) {
    const { 
      workspaceDatabaseService: wdb,
      channelDatabaseService: chdb,
      apiEventService,
      connectionService
    } = this.server.services();
    const now = new Date();

    const workspace = await wdb.getWorkspaceById(workspaceId);
    const channel = await chdb.getChannelById(channelId);
    if (!workspace) {
      throw new Error('WorkspaceNotFound');
    }
    if (!channel) {
      throw new Error('ChannelNotFound');
    }

    const workspaceMembers = (await wdb.getWorkspaceMembers(workspaceId));

    // filter only that users that are in the workspace
    const attachedUsers = workspaceMembers.filter(user => memberList.includes(user.id));


    const relations = await Promise.all(attachedUsers.map(async user => {
      return {
        user_id: user.id,
        workspace_id: workspaceId,
        channel_id: channelId,
        role: chdb.roles().user,
        created_at: now,
        updated_at: now
      };
    }));

    if (!relations.length) return [];

    await chdb.addChannelMembers(relations);

    // notify workspace about new channel one more time
    // for new participants
    memberList.forEach(userId => {
      apiEventService.channelCreatedForUser(userId, channelId, workspaceId);
    });

    // subscribe all participants sockets for event of this channel
    const connections = await Promise.all(memberList.map(userId => {
      return connectionService.getUserConnections(userId, workspaceId);
    }));
    this.server.apiEvents.emit('subscribe-sockets', {
      sockets: connections.reduce((p, c) => [...p, ...c], []).map(conn => conn.connectionId),
      room: eventNames.rooms.channelRoom(channelId)
    });

    return relations;
  }

  /**
   * Change member role in workspace
   * 
   * @param {string} workspaceId 
   * @param {string} userId 
   * @param {('admin'|'user')} role 
   */
  async changeMemberRole(workspaceId, userId, role) {
    const {
      workspaceDatabaseService: wdb,
    } = this.server.services();

    const workspace = await wdb.getWorkspaceById(workspaceId);

    if (!workspace) {
      throw new Error('NotFound');
    }

    const relations = await wdb.getUserWorkspaceRelations(workspaceId, userId);

    // user is not workpsace member
    if (relations.length === 0) {
      return await this.addUserToWorkspace(workspaceId, userId, role);
    }

    // role does not change
    if (relations[0].role === role) {
      return;
    }

    // change admin to user
    if (relations[0].role === 'admin' && role === 'user') {
      if (workspace.creator_id === userId) {
        throw new Error('CantDemoteCreator');
      }

      await wdb.updateUserWorkspaceRelation(workspaceId, userId, { role: 'user' });
    }

    // change user to admin
    if (relations[0].role === 'user' && role === 'admin') {
      await wdb.updateUserWorkspaceRelation(workspaceId, userId, { role: 'admin' });
    }
  }

  /**
   * Kick user from the channel
   * Deletes channel if user was the last in it
   * Revokes janus token for that user
   * @param {string} channelId Channel id
   * @param {string} userId User id
   */
  async kickUserFromChannel(channelId, userId) {
    const {
      channelDatabaseService: chdb,
      connectionService,
      channelService,
      apiEventService,
    } = this.server.services();
    let relation = await chdb.getChannelMemberRelation(channelId, userId);

    // Has the user active conversation in that channel
    const connections = await connectionService.getUserConnections(userId, relation.workspace_id);
    for (let i in connections) {
      if (connections[i].channelId) {
        await channelService.unselectChannel(
          connections[i].channelId,
          userId,
          connections[i].connectionId
        );
      }
    }

    // Delete channel if user was the last user in it
    const members = await chdb.getAllChannelMembers(channelId);
    if (members.length === 1 && members[0].id === userId) {
      await this.deleteChannel(channelId);
      return;
    }

    // delete relation between user and channel
    await chdb.deleteChannelMember(channelId, userId);

    // unsubscribe user sockets from this channel
    this.server.apiEvents.emit('unsubscribe-sockets', {
      sockets: connections.map(c => c.connectionId),
      room: eventNames.rooms.channelRoom(channelId),
    });

    // notify all users that channel was deleted
    apiEventService.channelDeletedForUser(userId, relation.workspace_id, channelId);
  }

  /**
   * Add the user to the workspace
   * Notify all workspace members about new user
   * If role is not guest, add the user to all public channels
   * If role is guest, add the user only to channel specified in arguments
   * @param {string} workspaceId Workspace id 
   * @param {string} userId User id
   * @param {string} role Admin, moderator, user, guest 
   * @param {?Array<string>} channels Array of channels that user should be added to
   * @param {?string} inviteId Invite id
   */
  async addUserToWorkspace(workspaceId, userId, role = 'user', channels = [], inviteId = null) {
    const {
      workspaceDatabaseService: wdb,
      userDatabaseService: udb,
      channelDatabaseService: chdb,
      apiEventService
    } = this.server.services();
    const now = new Date();

    const workspace = await wdb.getWorkspaceById(workspaceId);

    if (!workspace) {
      throw new Error('WorkspaceNotFound');
    }

    const [ existingRelation ] = await wdb.getUserWorkspaceRelations(workspaceId, userId);

    if (existingRelation) {
      return;
    }

    const relation = {
      user_id: userId,
      workspace_id: workspaceId,
      role,
      created_at: now,
      updated_at: now,
      invite_id: inviteId,
    };

    const user = await udb.findById(userId);
    await wdb.addWorkspaceMember(relation);

    // notify all workspace members about new user
    apiEventService.userJoined(workspaceId, user);

    // if role is not guest, select all public channels
    if (role !== wdb.roles().guest) {
      channels = (await wdb.getWorkspaceChannels(workspaceId))
        .filter(channel => !channel.is_private)
        .map(channel => channel.id);
    }

    // do nothing if channels array is empty
    if (channels.length) {
      // add relations between selected channels and the user
      const relations = await Promise.all(
        channels.map(async channelId => ({
          user_id: userId,
          channel_id: channelId,
          workspace_id: workspaceId,
          role: chdb.roles().user,
          created_at: now,
          updated_at: now,
          invite_id: inviteId,
        }))
      );

      await chdb.addChannelMembers(relations);
    }

    // notify added user about new workspace
    apiEventService.workspaceAdded(userId, workspace, relation);

    return relation;
  }

  /**
   * Deletes user from the workspace, delete janus auth token
   * deletes relations between all channels and the workspace
   * @param {string} workspaceId Workspace id
   * @param {string} userId User id
   */
  async kickUserFromWorkspace(workspaceId, userId) {
    const {
      workspaceDatabaseService: wdb,
      channelService,
      apiEventService,
      connectionService
    } = this.server.services();

    const workspace = await wdb.getWorkspaceById(workspaceId);

    if (!workspace) {
      throw new Error('NotFound');
    }

    if (workspace.creator_id === userId) {
      throw new Error('CantKickCreator');
    }

    // Are there another admins in the workspace
    const anotherAdmins = await wdb.getAdminsExceptUserId(workspaceId, userId);
    if (anotherAdmins.length === 0) {
      throw new Error('LastAdmin');
    }

    // Has the user active converation?
    // Kick user from these channels
    const connections = await connectionService.getUserConnections(userId, workspaceId);
    for (let connIndex in connections) {
      if (connections[connIndex].channelId) {
        await channelService.unselectChannel(
          connections[connIndex].channelId,
          userId,
          connections[connIndex].connectionId
        );
      }
    }

    // We have to kick user from all workspace channels
    const userChannels = await wdb.getWorkspaceChannelsForUser(workspaceId, userId);
    await Promise.all(userChannels.map(channel => this.kickUserFromChannel(channel.id, userId)));

    // delete relation between user and workspace
    await wdb.deleteWorkspaceMember(workspaceId, userId);

    // notify all workspaceMembers about user leaved
    apiEventService.userLeavedWorkspace(workspaceId, userId);

    // Notify user about he kicked from workspace
    apiEventService.userKickedFromWorkspace(userId, workspaceId);

    // disconnect all user connections that are related to the workspace
    const workspaceRelatedConnections = connections.filter(conn => conn.workspaceId === workspaceId);
    if (workspaceRelatedConnections.length) {
      workspaceRelatedConnections.forEach(conn => this.server.apiEvents.emit('disconnect', conn.connectionId));
    }
  }

  /**
   * Kick all users from workspace by the invite
   * @param {object|string} invite Invite object or invite id
   */
  async kickUsersFromWorkspaceByInvite(invite) {
    const {
      inviteCodesDatabaseService: invdb,
      workspaceDatabaseService: wdb,
    } = this.server.services();

    if (typeof invite === 'string') {
      invite = await invdb.getInviteById(invite);
    }

    // gather all users who signed up with this invite
    const inviteRelations = await wdb.getWorkspaceRelationsByInvite(invite.workspace_id, invite.id);

    if (inviteRelations.length === 0) {
      return;
    }

    await Promise.all(
      inviteRelations.map(rel => this.kickUserFromWorkspace(rel.workspace_id, rel.user_id))
    );
  }

  /**
   * Creates invite to the workspace
   * @param {string} workspaceId Workspace id
   * @param {string} userId User id
   * @returns {object} fullCode and code info
   */
  async inviteToWorkspace(workspaceId, userId) {
    const {
      inviteCodesDatabaseService: codeService
    } = this.server.services();
    const now = new Date();
    const code = await helpers.generateRandomString(12);

    const info = {
      id: uuid4(),
      code,
      workspace_id: workspaceId,
      created_by: userId,
      created_at: now,
      updated_at: now,
      expired_at: new Date(now.getTime() + INVITE_CODE_LIFESPAN)
    };

    await codeService.insertInvite(info);
    return code;
  }

  /**
   * Start process of connecting slack and Heyka workspaces
   * Returns operation id (slack state)
   * @param {string} workspaceId Workspace id
   */
  async initiateSlackConnecting(workspaceId) {
    const { userDatabaseService } = this.server.services();
    const operationId = uuid4();
    await userDatabaseService.saveSlackState(operationId, {
      workspaceId,
      operation: 'connecting'
    });
    return operationId;
  }

  /**
   * Finish connecting slack after user gave access to the workspace
   * @param {string} state Slack state (operation id)
   * @param {string} code Slack access code
   */
  async finishSlackConnecting(state, code) {
    const {
      userDatabaseService,
      slackService,
      workspaceDatabaseService
    } = this.server.services();
    const slackState = await userDatabaseService.getSlackState(state);
    if (!slackState) {
      throw new Error('OperationNotFound');
    }
    const workspace = await workspaceDatabaseService.getWorkspaceById(slackState.workspaceId);
    const slackAccessDetails = await slackService.gainAccessTokenByOAuthCode(code);

    // check that this workspace has not already attached to heyka workspace
    const attachedWorkspace = await workspaceDatabaseService.getWorkspaceBySlackId(slackAccessDetails.team.id);

    if (attachedWorkspace) {
      throw new Error('WorkspaceAlreadyAttached');
    }

    await workspaceDatabaseService.updateWorkspace(slackState.workspaceId, {
      slack: slackAccessDetails
    });

    return {
      slackWorkspaceName: slackAccessDetails.team.name,
      workspaceName: workspace.name,
    };
  }

  /**
   * Detach slack from workspace
   * @param {string} workspaceId
   */
  async detachSlack (workspaceId) {
    const {
      workspaceDatabaseService: wdb,
    } = this.server.services();
    await wdb.updateWorkspace(workspaceId, {
      slack: {}
    });
  }

  /**
   * start loop for gathering janus stats
   */
  async initMonitoringLoop(workspaceId) {
    const HISTORY_PERIOD = 30 * 60 * 1000;
    const SNAPSHOT_INTERVAL = 1000;
    const db = this.server.plugins['hapi-pg-promise'].db;
    let processing = false;

    // find creator of this id
    const workspace = await db.oneOrNone('SELECT * FROM workspaces WHERE id=$1', [workspaceId]);

    if (!workspace) {
      console.warn('Workspace for monitoring NOT FOUND');
      return;
    }

    setInterval(async () => {
      if (processing) {
        const s = Math.floor(SNAPSHOT_INTERVAL / 10) / 100;
        console.warn(`Getting full workspace state with janus stats got more than ${s} second(s)`);
        return;
      }

      processing = true;
      try {
        const stats = await this.getWorkspaceStateForMonitoring(workspaceId, workspace.creator_id);
  
        const record = {
          id: uuid4(),
          workspace_id: workspaceId,
          body: JSON.stringify(stats),
          created_at: new Date(),
        };
  
        await db.result('INSERT INTO janus_stats(${this:name}) VALUES(${this:csv})', record);
        // delete old records
        await db.result(
          'DELETE FROM janus_stats WHERE created_at < $1 AND (do_not_delete IS NULL OR do_not_delete = FALSE)',
          [new Date(Date.now() - HISTORY_PERIOD)]
        );
      } catch(e) {
        console.warn('An error occured during insert and delete stats', e);
      }
      processing = false;
    }, SNAPSHOT_INTERVAL);
  }
};<|MERGE_RESOLUTION|>--- conflicted
+++ resolved
@@ -398,7 +398,6 @@
   }
 
   /**
-<<<<<<< HEAD
    * Update workspace settings
    * 
    * @param {string} workspaceId Workspace id
@@ -408,14 +407,43 @@
   async updateWorkspaceSettings(workspaceId, {
     canUsersInvite
   }) {
-=======
+    const {
+      workspaceDatabaseService: wdb,
+    } = this.server.services();
+
+    const workspace = await wdb.getWorkspaceById(workspaceId);
+
+    if (!workspace) {
+      throw new Error('NotFound');
+    }
+
+    const updateObject = {};
+
+    // update name
+    if (canUsersInvite !== null && canUsersInvite !== undefined) {
+      updateObject.can_users_invite = canUsersInvite;
+    }
+
+    if (Object.keys(updateObject).length === 0) {
+      return;
+    }
+
+    // set new updated_at date
+    updateObject.updated_at = new Date();
+
+    // update workspace in the database
+    await wdb.updateWorkspace(workspaceId, updateObject);
+
+    return { ...workspace, ...updateObject };
+  }
+
+  /*
    * Delete workspace
    * 
    * @param {string} workspaceId Workspace id
    * @param {string} name Workspace name
    */
   async deleteWorkspace(workspaceId, name) {
->>>>>>> 60573b02
     const {
       workspaceDatabaseService: wdb,
     } = this.server.services();
@@ -426,32 +454,11 @@
       throw new Error('NotFound');
     }
 
-<<<<<<< HEAD
-    const updateObject = {};
-
-    // update name
-    if (canUsersInvite !== null && canUsersInvite !== undefined) {
-      updateObject.can_users_invite = canUsersInvite;
-    }
-
-    if (Object.keys(updateObject).length === 0) {
-      return;
-    }
-
-    // set new updated_at date
-    updateObject.updated_at = new Date();
-
-    // update workspace in the database
-    await wdb.updateWorkspace(workspaceId, updateObject);
-
-    return { ...workspace, ...updateObject };
-=======
     if (name !== workspace.name) {
       throw new Error('InvalidName');
     }
 
     await wdb.deleteWorkspace(workspaceId);
->>>>>>> 60573b02
   }
 
   /**
